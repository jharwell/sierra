"""
 Copyright 2018 John Harwell, All rights reserved.

This file is part of SIERRA.

  SIERRA is free software: you can redistribute it and/or modify it under the
  terms of the GNU General Public License as published by the Free Software
  Foundation, either version 3 of the License, or (at your option) any later
  version.

  SIERRA is distributed in the hope that it will be useful, but WITHOUT ANY
  WARRANTY; without even the implied warranty of MERCHANTABILITY or FITNESS FOR
  A PARTICULAR PURPOSE.  See the GNU General Public License for more details.

  You should have received a copy of the GNU General Public License along with
  SIERRA.  If not, see <http://www.gnu.org/licenses/
"""

import os
import pandas as pd
from graphs.ranged_size_graph import RangedSizeGraph
from graphs.bar_graph import BarGraph
import perf_measures.utils as pm_utils

intra_scenario_measures = [
    {
        'src_stem': 'pm-scalability-comp',
        'dest_stem': 'cc-pm-scalability-comp',
        'title': 'Swarm Scalability (Comparitive)',
        'ylabel': 'Scalability Value'
    },
    {
        'src_stem': 'pm-scalability-fl',
        'dest_stem': 'cc-pm-scalability-fl',
        'title': 'Swarm Scalability (Sub-Linear Fractional Losses)',
        'ylabel': 'Scalability Value'
    },
    {
        'src_stem': 'pm-scalability-norm',
        'dest_stem': 'cc-pm-scalability-norm',
        'title': 'Swarm Scalability (Normalized)',
        'ylabel': 'Scalability Value'
    },
    {
        'src_stem': 'pm-self-org',
        'dest_stem': 'cc-pm-self-org',
        'title': 'Swarm Self Organization',
        'ylabel': 'Self Organization Value'
    },
    {
        'src_stem': 'pm-blocks-collected',
        'dest_stem': 'cc-pm-blocks-collected',
        'title': 'Swarm Total Blocks Collected',
        'ylabel': '# Blocks'
    },
]
<<<<<<< HEAD
=======

inter_scenario_measures = [
    {
        'src_stem': 'pm-scalability-fl',
        'dest_stem': 'sc-pm-scalability-fl',
        'title': 'Weight Unified Swarm Scalability (Sub-Linear Fractional Losses)',
    },
    {
        'src_stem': 'pm-scalability-norm',
        'dest_stem': 'sc-pm-scalability-norm',
        'title': 'Weight Unified Swarm Scalability (Normalized)',
    },
    {
        'src_stem': 'pm-self-org',
        'dest_stem': 'sc-pm-self-org',
        'title': 'Weight Unified Swarm Self Organization',
    },
    {
        'src_stem': 'pm-blocks-collected',
        'dest_stem': 'sc-pm-blocks-collected',
        'title': 'Weight Unified Blocks Collected',
    },
>>>>>>> e1e78ffa

inter_scenario_measures = [
    {
        'src_stem': 'pm-scalability-fl',
        'dest_stem': 'sc-pm-scalability-fl',
        'title': 'Weight Unified Swarm Scalability (Sub-Linear Fractional Losses)',
    },
    {
        'src_stem': 'pm-scalability-norm',
        'dest_stem': 'sc-pm-scalability-norm',
        'title': 'Weight Unified Swarm Scalability (Normalized)',
    },
    {
        'src_stem': 'pm-self-org',
        'dest_stem': 'sc-pm-self-org',
        'title': 'Weight Unified Swarm Self Organization',
    },
]


class ControllerComp:
    """
    Compares controllers on different criteria across/within different scenarios.
    """

    def __init__(self, sierra_root, controllers, batch_criteria):
        self.sierra_root = sierra_root
        self.controllers = controllers
        self.batch_criteria = batch_criteria
        self.cc_graph_root = os.path.join(sierra_root, "cc-graphs")
        self.cc_csv_root = os.path.join(sierra_root, "cc-csvs")
        self.sc_graph_root = os.path.join(sierra_root, "sc-graphs")
        self.sc_csv_root = os.path.join(sierra_root, "sc-csvs")

    def generate(self):
        self.generate_intra_scenario_graphs()
        self.generate_inter_scenario_graphs()

    def generate_inter_scenario_graphs(self):
        """
        Calculate weight unified estimates of:

        - Swarm scalability
        - Swarm self-organization

        ACROSS scenarios
        """

        for m in inter_scenario_measures:
            self._generate_inter_scenario_graph(src_stem=m['src_stem'],
                                                dest_stem=m['dest_stem'],
                                                title=m['title'])

    def _generate_inter_scenario_graph(self, src_stem, dest_stem, title):
        # We can do this because we have already checked that all controllers executed the same set
        # of batch experiments
        scenarios = os.listdir(os.path.join(self.sierra_root, self.controllers[0]))
        swarm_sizes = []
        df = pd.DataFrame(columns=self.controllers, index=scenarios)

        for s in scenarios:
            generation_root = os.path.join(self.sierra_root,
                                           self.controllers[0],
                                           s,
                                           "exp-inputs")
            swarm_sizes = pm_utils.calc_swarm_sizes(self.batch_criteria,
                                                    generation_root,
                                                    len(os.listdir(generation_root)))
            for c in self.controllers:
                csv_ipath = os.path.join(self.sierra_root,
                                         c,
                                         s,
                                         "exp-outputs/collated-csvs",
                                         src_stem + ".csv")
                df.loc[s, c] = pm_utils.WeightUnifiedEstimate(input_csv_fpath=csv_ipath,
                                                              swarm_sizes=swarm_sizes).calc()
            csv_opath = os.path.join(self.sc_csv_root, 'sc-' +
                                     src_stem + "-" + s + ".csv")
            df.to_csv(csv_opath, sep=';', index=False)

        BarGraph(input_fpath=csv_opath,
                 output_fpath=os.path.join(self.sc_graph_root,
                                           dest_stem + '-wue.eps'),
                 title=title,
                 xlabels=scenarios).generate()

    def generate_intra_scenario_graphs(self):
        """
        Calculate controller comparison metrics WITHIN a scenario:

        - Swarm scalability
        - Swarm self-organization
        """
        for m in intra_scenario_measures:
            self._generate_intra_scenario_graph(src_stem=m['src_stem'],
                                                dest_stem=m['dest_stem'],
                                                title=m['title'],
                                                ylabel=m['ylabel'])

    def _generate_intra_scenario_graph(self, src_stem, dest_stem, title, ylabel):

        # We can do this because we have already checked that all controllers executed the same set
        # of batch experiments
        scenarios = os.listdir(os.path.join(self.sierra_root, self.controllers[0]))
        for s in scenarios:
            df = pd.DataFrame()
            for c in self.controllers:
                csv_ipath = os.path.join(self.sierra_root,
                                         c,
                                         s,
                                         "exp-outputs/collated-csvs",
                                         src_stem + ".csv")
                df = df.append(pd.read_csv(csv_ipath, sep=';'))
                csv_opath = os.path.join(self.cc_csv_root, 'cc-' +
                                         src_stem + "-" + s + ".csv")
                df.to_csv(csv_opath, sep=';', index=False)

        for s in scenarios:
            csv_opath = os.path.join(self.cc_csv_root, 'cc-' +
                                     src_stem + "-" + s + ".csv")

            # All exp have same # experiments, so we can do this safely.
            batch_generation_root = os.path.join(self.sierra_root,
                                                 self.controllers[0],
                                                 s,
                                                 "exp-inputs")

            RangedSizeGraph(inputy_fpath=csv_opath,
                            output_fpath=os.path.join(self.cc_graph_root,
                                                      dest_stem) + "-rng-" + s + ".eps",
                            title=title,
                            ylabel=ylabel,
                            xvals=pm_utils.calc_swarm_sizes(self.batch_criteria,
                                                            batch_generation_root,
                                                            len(df.columns)),
                            legend=self.controllers).generate()
<|MERGE_RESOLUTION|>--- conflicted
+++ resolved
@@ -1,217 +1,198 @@
-"""
- Copyright 2018 John Harwell, All rights reserved.
-
-This file is part of SIERRA.
-
-  SIERRA is free software: you can redistribute it and/or modify it under the
-  terms of the GNU General Public License as published by the Free Software
-  Foundation, either version 3 of the License, or (at your option) any later
-  version.
-
-  SIERRA is distributed in the hope that it will be useful, but WITHOUT ANY
-  WARRANTY; without even the implied warranty of MERCHANTABILITY or FITNESS FOR
-  A PARTICULAR PURPOSE.  See the GNU General Public License for more details.
-
-  You should have received a copy of the GNU General Public License along with
-  SIERRA.  If not, see <http://www.gnu.org/licenses/
-"""
-
-import os
-import pandas as pd
-from graphs.ranged_size_graph import RangedSizeGraph
-from graphs.bar_graph import BarGraph
-import perf_measures.utils as pm_utils
-
-intra_scenario_measures = [
-    {
-        'src_stem': 'pm-scalability-comp',
-        'dest_stem': 'cc-pm-scalability-comp',
-        'title': 'Swarm Scalability (Comparitive)',
-        'ylabel': 'Scalability Value'
-    },
-    {
-        'src_stem': 'pm-scalability-fl',
-        'dest_stem': 'cc-pm-scalability-fl',
-        'title': 'Swarm Scalability (Sub-Linear Fractional Losses)',
-        'ylabel': 'Scalability Value'
-    },
-    {
-        'src_stem': 'pm-scalability-norm',
-        'dest_stem': 'cc-pm-scalability-norm',
-        'title': 'Swarm Scalability (Normalized)',
-        'ylabel': 'Scalability Value'
-    },
-    {
-        'src_stem': 'pm-self-org',
-        'dest_stem': 'cc-pm-self-org',
-        'title': 'Swarm Self Organization',
-        'ylabel': 'Self Organization Value'
-    },
-    {
-        'src_stem': 'pm-blocks-collected',
-        'dest_stem': 'cc-pm-blocks-collected',
-        'title': 'Swarm Total Blocks Collected',
-        'ylabel': '# Blocks'
-    },
-]
-<<<<<<< HEAD
-=======
-
-inter_scenario_measures = [
-    {
-        'src_stem': 'pm-scalability-fl',
-        'dest_stem': 'sc-pm-scalability-fl',
-        'title': 'Weight Unified Swarm Scalability (Sub-Linear Fractional Losses)',
-    },
-    {
-        'src_stem': 'pm-scalability-norm',
-        'dest_stem': 'sc-pm-scalability-norm',
-        'title': 'Weight Unified Swarm Scalability (Normalized)',
-    },
-    {
-        'src_stem': 'pm-self-org',
-        'dest_stem': 'sc-pm-self-org',
-        'title': 'Weight Unified Swarm Self Organization',
-    },
-    {
-        'src_stem': 'pm-blocks-collected',
-        'dest_stem': 'sc-pm-blocks-collected',
-        'title': 'Weight Unified Blocks Collected',
-    },
->>>>>>> e1e78ffa
-
-inter_scenario_measures = [
-    {
-        'src_stem': 'pm-scalability-fl',
-        'dest_stem': 'sc-pm-scalability-fl',
-        'title': 'Weight Unified Swarm Scalability (Sub-Linear Fractional Losses)',
-    },
-    {
-        'src_stem': 'pm-scalability-norm',
-        'dest_stem': 'sc-pm-scalability-norm',
-        'title': 'Weight Unified Swarm Scalability (Normalized)',
-    },
-    {
-        'src_stem': 'pm-self-org',
-        'dest_stem': 'sc-pm-self-org',
-        'title': 'Weight Unified Swarm Self Organization',
-    },
-]
-
-
-class ControllerComp:
-    """
-    Compares controllers on different criteria across/within different scenarios.
-    """
-
-    def __init__(self, sierra_root, controllers, batch_criteria):
-        self.sierra_root = sierra_root
-        self.controllers = controllers
-        self.batch_criteria = batch_criteria
-        self.cc_graph_root = os.path.join(sierra_root, "cc-graphs")
-        self.cc_csv_root = os.path.join(sierra_root, "cc-csvs")
-        self.sc_graph_root = os.path.join(sierra_root, "sc-graphs")
-        self.sc_csv_root = os.path.join(sierra_root, "sc-csvs")
-
-    def generate(self):
-        self.generate_intra_scenario_graphs()
-        self.generate_inter_scenario_graphs()
-
-    def generate_inter_scenario_graphs(self):
-        """
-        Calculate weight unified estimates of:
-
-        - Swarm scalability
-        - Swarm self-organization
-
-        ACROSS scenarios
-        """
-
-        for m in inter_scenario_measures:
-            self._generate_inter_scenario_graph(src_stem=m['src_stem'],
-                                                dest_stem=m['dest_stem'],
-                                                title=m['title'])
-
-    def _generate_inter_scenario_graph(self, src_stem, dest_stem, title):
-        # We can do this because we have already checked that all controllers executed the same set
-        # of batch experiments
-        scenarios = os.listdir(os.path.join(self.sierra_root, self.controllers[0]))
-        swarm_sizes = []
-        df = pd.DataFrame(columns=self.controllers, index=scenarios)
-
-        for s in scenarios:
-            generation_root = os.path.join(self.sierra_root,
-                                           self.controllers[0],
-                                           s,
-                                           "exp-inputs")
-            swarm_sizes = pm_utils.calc_swarm_sizes(self.batch_criteria,
-                                                    generation_root,
-                                                    len(os.listdir(generation_root)))
-            for c in self.controllers:
-                csv_ipath = os.path.join(self.sierra_root,
-                                         c,
-                                         s,
-                                         "exp-outputs/collated-csvs",
-                                         src_stem + ".csv")
-                df.loc[s, c] = pm_utils.WeightUnifiedEstimate(input_csv_fpath=csv_ipath,
-                                                              swarm_sizes=swarm_sizes).calc()
-            csv_opath = os.path.join(self.sc_csv_root, 'sc-' +
-                                     src_stem + "-" + s + ".csv")
-            df.to_csv(csv_opath, sep=';', index=False)
-
-        BarGraph(input_fpath=csv_opath,
-                 output_fpath=os.path.join(self.sc_graph_root,
-                                           dest_stem + '-wue.eps'),
-                 title=title,
-                 xlabels=scenarios).generate()
-
-    def generate_intra_scenario_graphs(self):
-        """
-        Calculate controller comparison metrics WITHIN a scenario:
-
-        - Swarm scalability
-        - Swarm self-organization
-        """
-        for m in intra_scenario_measures:
-            self._generate_intra_scenario_graph(src_stem=m['src_stem'],
-                                                dest_stem=m['dest_stem'],
-                                                title=m['title'],
-                                                ylabel=m['ylabel'])
-
-    def _generate_intra_scenario_graph(self, src_stem, dest_stem, title, ylabel):
-
-        # We can do this because we have already checked that all controllers executed the same set
-        # of batch experiments
-        scenarios = os.listdir(os.path.join(self.sierra_root, self.controllers[0]))
-        for s in scenarios:
-            df = pd.DataFrame()
-            for c in self.controllers:
-                csv_ipath = os.path.join(self.sierra_root,
-                                         c,
-                                         s,
-                                         "exp-outputs/collated-csvs",
-                                         src_stem + ".csv")
-                df = df.append(pd.read_csv(csv_ipath, sep=';'))
-                csv_opath = os.path.join(self.cc_csv_root, 'cc-' +
-                                         src_stem + "-" + s + ".csv")
-                df.to_csv(csv_opath, sep=';', index=False)
-
-        for s in scenarios:
-            csv_opath = os.path.join(self.cc_csv_root, 'cc-' +
-                                     src_stem + "-" + s + ".csv")
-
-            # All exp have same # experiments, so we can do this safely.
-            batch_generation_root = os.path.join(self.sierra_root,
-                                                 self.controllers[0],
-                                                 s,
-                                                 "exp-inputs")
-
-            RangedSizeGraph(inputy_fpath=csv_opath,
-                            output_fpath=os.path.join(self.cc_graph_root,
-                                                      dest_stem) + "-rng-" + s + ".eps",
-                            title=title,
-                            ylabel=ylabel,
-                            xvals=pm_utils.calc_swarm_sizes(self.batch_criteria,
-                                                            batch_generation_root,
-                                                            len(df.columns)),
-                            legend=self.controllers).generate()
+"""
+ Copyright 2018 John Harwell, All rights reserved.
+
+This file is part of SIERRA.
+
+  SIERRA is free software: you can redistribute it and/or modify it under the
+  terms of the GNU General Public License as published by the Free Software
+  Foundation, either version 3 of the License, or (at your option) any later
+  version.
+
+  SIERRA is distributed in the hope that it will be useful, but WITHOUT ANY
+  WARRANTY; without even the implied warranty of MERCHANTABILITY or FITNESS FOR
+  A PARTICULAR PURPOSE.  See the GNU General Public License for more details.
+
+  You should have received a copy of the GNU General Public License along with
+  SIERRA.  If not, see <http://www.gnu.org/licenses/
+"""
+
+import os
+import pandas as pd
+from graphs.ranged_size_graph import RangedSizeGraph
+from graphs.bar_graph import BarGraph
+import perf_measures.utils as pm_utils
+
+intra_scenario_measures = [
+    {
+        'src_stem': 'pm-scalability-comp',
+        'dest_stem': 'cc-pm-scalability-comp',
+        'title': 'Swarm Scalability (Comparitive)',
+        'ylabel': 'Scalability Value'
+    },
+    {
+        'src_stem': 'pm-scalability-fl',
+        'dest_stem': 'cc-pm-scalability-fl',
+        'title': 'Swarm Scalability (Sub-Linear Fractional Losses)',
+        'ylabel': 'Scalability Value'
+    },
+    {
+        'src_stem': 'pm-scalability-norm',
+        'dest_stem': 'cc-pm-scalability-norm',
+        'title': 'Swarm Scalability (Normalized)',
+        'ylabel': 'Scalability Value'
+    },
+    {
+        'src_stem': 'pm-self-org',
+        'dest_stem': 'cc-pm-self-org',
+        'title': 'Swarm Self Organization',
+        'ylabel': 'Self Organization Value'
+    },
+    {
+        'src_stem': 'pm-blocks-collected',
+        'dest_stem': 'cc-pm-blocks-collected',
+        'title': 'Swarm Total Blocks Collected',
+        'ylabel': '# Blocks'
+    },
+]
+
+inter_scenario_measures = [
+    {
+        'src_stem': 'pm-scalability-fl',
+        'dest_stem': 'sc-pm-scalability-fl',
+        'title': 'Weight Unified Swarm Scalability (Sub-Linear Fractional Losses)',
+    },
+    {
+        'src_stem': 'pm-scalability-norm',
+        'dest_stem': 'sc-pm-scalability-norm',
+        'title': 'Weight Unified Swarm Scalability (Normalized)',
+    },
+    {
+        'src_stem': 'pm-self-org',
+        'dest_stem': 'sc-pm-self-org',
+        'title': 'Weight Unified Swarm Self Organization',
+    },
+    {
+        'src_stem': 'pm-blocks-collected',
+        'dest_stem': 'sc-pm-blocks-collected',
+        'title': 'Weight Unified Blocks Collected',
+    },
+
+]
+
+
+class ControllerComp:
+    """
+    Compares controllers on different criteria across/within different scenarios.
+    """
+
+    def __init__(self, sierra_root, controllers, batch_criteria):
+        self.sierra_root = sierra_root
+        self.controllers = controllers
+        self.batch_criteria = batch_criteria
+        self.cc_graph_root = os.path.join(sierra_root, "cc-graphs")
+        self.cc_csv_root = os.path.join(sierra_root, "cc-csvs")
+        self.sc_graph_root = os.path.join(sierra_root, "sc-graphs")
+        self.sc_csv_root = os.path.join(sierra_root, "sc-csvs")
+
+    def generate(self):
+        self.generate_intra_scenario_graphs()
+        self.generate_inter_scenario_graphs()
+
+    def generate_inter_scenario_graphs(self):
+        """
+        Calculate weight unified estimates of:
+
+        - Swarm scalability
+        - Swarm self-organization
+
+        ACROSS scenarios
+        """
+
+        for m in inter_scenario_measures:
+            self._generate_inter_scenario_graph(src_stem=m['src_stem'],
+                                                dest_stem=m['dest_stem'],
+                                                title=m['title'])
+
+    def _generate_inter_scenario_graph(self, src_stem, dest_stem, title):
+        # We can do this because we have already checked that all controllers executed the same set
+        # of batch experiments
+        scenarios = os.listdir(os.path.join(self.sierra_root, self.controllers[0]))
+        swarm_sizes = []
+        df = pd.DataFrame(columns=self.controllers, index=scenarios)
+
+        for s in scenarios:
+            generation_root = os.path.join(self.sierra_root,
+                                           self.controllers[0],
+                                           s,
+                                           "exp-inputs")
+            swarm_sizes = pm_utils.calc_swarm_sizes(self.batch_criteria,
+                                                    generation_root,
+                                                    len(os.listdir(generation_root)))
+            for c in self.controllers:
+                csv_ipath = os.path.join(self.sierra_root,
+                                         c,
+                                         s,
+                                         "exp-outputs/collated-csvs",
+                                         src_stem + ".csv")
+                df.loc[s, c] = pm_utils.WeightUnifiedEstimate(input_csv_fpath=csv_ipath,
+                                                              swarm_sizes=swarm_sizes).calc()
+            csv_opath = os.path.join(self.sc_csv_root, 'sc-' +
+                                     src_stem + "-" + s + ".csv")
+            df.to_csv(csv_opath, sep=';', index=False)
+
+        BarGraph(input_fpath=csv_opath,
+                 output_fpath=os.path.join(self.sc_graph_root,
+                                           dest_stem + '-wue.eps'),
+                 title=title,
+                 xlabels=scenarios).generate()
+
+    def generate_intra_scenario_graphs(self):
+        """
+        Calculate controller comparison metrics WITHIN a scenario:
+
+        - Swarm scalability
+        - Swarm self-organization
+        """
+        for m in intra_scenario_measures:
+            self._generate_intra_scenario_graph(src_stem=m['src_stem'],
+                                                dest_stem=m['dest_stem'],
+                                                title=m['title'],
+                                                ylabel=m['ylabel'])
+
+    def _generate_intra_scenario_graph(self, src_stem, dest_stem, title, ylabel):
+
+        # We can do this because we have already checked that all controllers executed the same set
+        # of batch experiments
+        scenarios = os.listdir(os.path.join(self.sierra_root, self.controllers[0]))
+        for s in scenarios:
+            df = pd.DataFrame()
+            for c in self.controllers:
+                csv_ipath = os.path.join(self.sierra_root,
+                                         c,
+                                         s,
+                                         "exp-outputs/collated-csvs",
+                                         src_stem + ".csv")
+                df = df.append(pd.read_csv(csv_ipath, sep=';'))
+                csv_opath = os.path.join(self.cc_csv_root, 'cc-' +
+                                         src_stem + "-" + s + ".csv")
+                df.to_csv(csv_opath, sep=';', index=False)
+
+        for s in scenarios:
+            csv_opath = os.path.join(self.cc_csv_root, 'cc-' +
+                                     src_stem + "-" + s + ".csv")
+
+            # All exp have same # experiments, so we can do this safely.
+            batch_generation_root = os.path.join(self.sierra_root,
+                                                 self.controllers[0],
+                                                 s,
+                                                 "exp-inputs")
+
+            RangedSizeGraph(inputy_fpath=csv_opath,
+                            output_fpath=os.path.join(self.cc_graph_root,
+                                                      dest_stem) + "-rng-" + s + ".eps",
+                            title=title,
+                            ylabel=ylabel,
+                            xvals=pm_utils.calc_swarm_sizes(self.batch_criteria,
+                                                            batch_generation_root,
+                                                            len(df.columns)),
+                            legend=self.controllers).generate()