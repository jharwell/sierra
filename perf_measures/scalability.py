"""
 Copyright 2018 John Harwell, All rights reserved.

This file is part of SIERRA.

  SIERRA is free software: you can redistribute it and/or modify it under the
  terms of the GNU General Public License as published by the Free Software
  Foundation, either version 3 of the License, or (at your option) any later
  version.

  SIERRA is distributed in the hope that it will be useful, but WITHOUT ANY
  WARRANTY; without even the implied warranty of MERCHANTABILITY or FITNESS FOR
  A PARTICULAR PURPOSE.  See the GNU General Public License for more details.

  You should have received a copy of the GNU General Public License along with
  SIERRA.  If not, see <http://www.gnu.org/licenses/
"""

import os
import pandas as pd
from graphs.ranged_size_graph import RangedSizeGraph
from perf_measures.utils import FractionalLosses

kTargetCumCSV = "blocks-collected-cum.csv"


class Raw:
    """
    Calculates the following scalability measure for each experiment in a batch:

    Performance N robots
    --------------------
    N * performance 1 robot
    """

    def __init__(self, batch_output_root, batch_graph_root):
        self.batch_output_root = batch_output_root
        self.batch_graph_root = batch_graph_root

    def generate(self):
        """Calculate the scalability metric within each interval for a given controller,
        and output a nice graph."""

<<<<<<< HEAD
        path = os.path.join(self.batch_output_root, kTargetCumCSV)
        assert(os.path.exists(path)), "FATAL: {0} does not exist".format(path)
        df = pd.read_csv(path, sep=';')
        scale_cols = [c for c in df.columns if c not in ['clock', 'exp0']]
        cum_stem = os.path.join(self.batch_output_root, "pm-scalability-raw")
=======
        path = os.path.join(self.batch_output_root, kTargetCumCSV)
        assert(os.path.exists(path)), "FATAL: {0} does not exist".format(path)
        df = pd.read_csv(path, sep=';')
        scale_cols = [c for c in df.columns if c not in ['clock', 'exp0']]
        cum_stem = os.path.join(self.batch_output_root, "pm-scalability-raw")
        df_new = pd.DataFrame(columns=scale_cols)
        for c in scale_cols:
            df_new[c] = df.tail(1)[c] / (df.tail(1)['exp0'] * 2 ** (int(c[3:])))

        df_new.to_csv(cum_stem + ".csv", sep=';', index=False)

        RangedSizeGraph(inputy_fpath=cum_stem + ".csv",
                        output_fpath=os.path.join(self.batch_graph_root,
                                                  "pm-scalability-raw.eps"),
                        title="Swarm Raw Scalability",
                        ylabel="Scalability Value",
                        legend=None).generate()


class Normalized:
    """
    Calculates the following scalability measure for each experiment in a batch:

    Performance N robots / N
    """

    def __init__(self, batch_output_root, batch_graph_root):
        self.batch_output_root = batch_output_root
        self.batch_graph_root = batch_graph_root

    def generate(self):
        """Calculate the scalability metric within each interval for a given controller,
        and output a nice graph."""

        path = os.path.join(self.batch_output_root, kTargetCumCSV)
        assert(os.path.exists(path)), "FATAL: {0} does not exist".format(path)
        df = pd.read_csv(path, sep=';')
        scale_cols = [c for c in df.columns if c not in ['clock']]
        cum_stem = os.path.join(self.batch_output_root, "pm-scalability-norm")
>>>>>>> 57f23838
        df_new = pd.DataFrame(columns=scale_cols)
        for c in scale_cols:
            df_new[c] = df.tail(1)[c] / (2 ** (int(c[3:])))

        df_new.to_csv(cum_stem + ".csv", sep=';', index=False)

        RangedSizeGraph(inputy_fpath=cum_stem + ".csv",
                        output_fpath=os.path.join(self.batch_graph_root,
<<<<<<< HEAD
                                                  "pm-scalability-raw.eps"),
                        title="Swarm Raw Scalability",
=======
                                                  "pm-scalability-norm.eps"),
                        title="Swarm Normalized Scalability",
>>>>>>> 57f23838
                        ylabel="Scalability Value",
                        legend=None).generate()


class FractionalPerformanceLoss:
<<<<<<< HEAD
    """
    Calculates the scalability of across an experiment batch using fractions of performance lost due
    to inter-robot interference as swarm size increases.
    """

    def __init__(self, batch_output_root, batch_graph_root, batch_generation_root):
        self.batch_output_root = batch_output_root
        self.batch_graph_root = batch_graph_root
        self.batch_generation_root = batch_generation_root

    def generate(self):
        """Calculate the scalability metric within each interval for a given controller,
        and output a nice graph."""

        df = FractionalLosses(self.batch_output_root, self.batch_generation_root).calc()
        for c in df.columns:
            df[c] = 1.0 - df[c]

        int_path = os.path.join(self.batch_output_root, "pm-scalability-fl.csv")
        df.to_csv(int_path, sep=';', index=False)

        RangedSizeGraph(inputy_fpath=int_path,
                        output_fpath=os.path.join(self.batch_graph_root,
                                                  "pm-scalability-fl.eps"),
                        title="Swarm Scalability: Fractional Performance Loss Due To Inter-robot Interference",
                        legend=None,
                        ylabel="").generate()


class InterExpScalabilityMeasure:
    """
=======
    """
    Calculates the scalability of across an experiment batch using fractions of performance lost due
    to inter-robot interference as swarm size increases.
    """

    def __init__(self, batch_output_root, batch_graph_root, batch_generation_root):
        self.batch_output_root = batch_output_root
        self.batch_graph_root = batch_graph_root
        self.batch_generation_root = batch_generation_root

    def generate(self):
        """Calculate the scalability metric within each interval for a given controller,
        and output a nice graph."""

        df = FractionalLosses(self.batch_output_root, self.batch_generation_root).calc()
        for c in df.columns:
            df[c] = 1.0 - df[c]

        int_path = os.path.join(self.batch_output_root, "pm-scalability-fl.csv")
        df.to_csv(int_path, sep=';', index=False)

        RangedSizeGraph(inputy_fpath=int_path,
                        output_fpath=os.path.join(self.batch_graph_root,
                                                  "pm-scalability-fl.eps"),
                        title="Swarm Scalability: Fractional Performance Loss Due To Inter-robot Interference",
                        legend=None,
                        ylabel="").generate()


class InterExpScalability:
    """
>>>>>>> 57f23838
    Calculates the scalability of the swarm configuration across a batched set of experiments within
    the same scenario from collated .csv data.

    Assumes:
    - The batch criteria used to generate the experiment definitions was swarm size, logarithmic,
      and that the swarm size for exp0 was 1.
    - The performance criteria is # blocks gathered.
    """

    def __init__(self, batch_output_root, batch_graph_root, batch_generation_root):
        self.batch_output_root = batch_output_root
        self.batch_graph_root = batch_graph_root
        self.batch_generation_root = batch_generation_root

<<<<<<< HEAD
    def generate(self):
        """Calculate the scalability metric within each interval for a given controller,
        and output a nice graph."""

        Raw(self.batch_output_root, self.batch_graph_root).generate()
        FractionalPerformanceLoss(self.batch_output_root, self.batch_graph_root,
                                  self.batch_generation_root).generate()


class ControllerCompScalabilityMeasure:
    """
    Calculates the scalability of the swarm configuration across controllers that have all run the
    same experiment set.
    """

    def __init__(self, sierra_root, controllers, src_stem, dest_stem):
        self.sierra_root = sierra_root
        self.controllers = controllers
        self.src_stem = src_stem
        self.dest_stem = dest_stem
        self.comp_graph_root = os.path.join(sierra_root, "comp-graphs")
        self.comp_csv_root = os.path.join(sierra_root, "comp-csvs")

=======
>>>>>>> 57f23838
    def generate(self):
        """Calculate the scalability metric within each interval for a given controller,
        and output a nice graph."""

        Raw(self.batch_output_root, self.batch_graph_root).generate()
        Normalized(self.batch_output_root, self.batch_graph_root).generate()
        FractionalPerformanceLoss(self.batch_output_root, self.batch_graph_root,
                                  self.batch_generation_root).generate()
<|MERGE_RESOLUTION|>--- conflicted
+++ resolved
@@ -1,223 +1,150 @@
-"""
- Copyright 2018 John Harwell, All rights reserved.
-
-This file is part of SIERRA.
-
-  SIERRA is free software: you can redistribute it and/or modify it under the
-  terms of the GNU General Public License as published by the Free Software
-  Foundation, either version 3 of the License, or (at your option) any later
-  version.
-
-  SIERRA is distributed in the hope that it will be useful, but WITHOUT ANY
-  WARRANTY; without even the implied warranty of MERCHANTABILITY or FITNESS FOR
-  A PARTICULAR PURPOSE.  See the GNU General Public License for more details.
-
-  You should have received a copy of the GNU General Public License along with
-  SIERRA.  If not, see <http://www.gnu.org/licenses/
-"""
-
-import os
-import pandas as pd
-from graphs.ranged_size_graph import RangedSizeGraph
-from perf_measures.utils import FractionalLosses
-
-kTargetCumCSV = "blocks-collected-cum.csv"
-
-
-class Raw:
-    """
-    Calculates the following scalability measure for each experiment in a batch:
-
-    Performance N robots
-    --------------------
-    N * performance 1 robot
-    """
-
-    def __init__(self, batch_output_root, batch_graph_root):
-        self.batch_output_root = batch_output_root
-        self.batch_graph_root = batch_graph_root
-
-    def generate(self):
-        """Calculate the scalability metric within each interval for a given controller,
-        and output a nice graph."""
-
-<<<<<<< HEAD
-        path = os.path.join(self.batch_output_root, kTargetCumCSV)
-        assert(os.path.exists(path)), "FATAL: {0} does not exist".format(path)
-        df = pd.read_csv(path, sep=';')
-        scale_cols = [c for c in df.columns if c not in ['clock', 'exp0']]
-        cum_stem = os.path.join(self.batch_output_root, "pm-scalability-raw")
-=======
-        path = os.path.join(self.batch_output_root, kTargetCumCSV)
-        assert(os.path.exists(path)), "FATAL: {0} does not exist".format(path)
-        df = pd.read_csv(path, sep=';')
-        scale_cols = [c for c in df.columns if c not in ['clock', 'exp0']]
-        cum_stem = os.path.join(self.batch_output_root, "pm-scalability-raw")
-        df_new = pd.DataFrame(columns=scale_cols)
-        for c in scale_cols:
-            df_new[c] = df.tail(1)[c] / (df.tail(1)['exp0'] * 2 ** (int(c[3:])))
-
-        df_new.to_csv(cum_stem + ".csv", sep=';', index=False)
-
-        RangedSizeGraph(inputy_fpath=cum_stem + ".csv",
-                        output_fpath=os.path.join(self.batch_graph_root,
-                                                  "pm-scalability-raw.eps"),
-                        title="Swarm Raw Scalability",
-                        ylabel="Scalability Value",
-                        legend=None).generate()
-
-
-class Normalized:
-    """
-    Calculates the following scalability measure for each experiment in a batch:
-
-    Performance N robots / N
-    """
-
-    def __init__(self, batch_output_root, batch_graph_root):
-        self.batch_output_root = batch_output_root
-        self.batch_graph_root = batch_graph_root
-
-    def generate(self):
-        """Calculate the scalability metric within each interval for a given controller,
-        and output a nice graph."""
-
-        path = os.path.join(self.batch_output_root, kTargetCumCSV)
-        assert(os.path.exists(path)), "FATAL: {0} does not exist".format(path)
-        df = pd.read_csv(path, sep=';')
-        scale_cols = [c for c in df.columns if c not in ['clock']]
-        cum_stem = os.path.join(self.batch_output_root, "pm-scalability-norm")
->>>>>>> 57f23838
-        df_new = pd.DataFrame(columns=scale_cols)
-        for c in scale_cols:
-            df_new[c] = df.tail(1)[c] / (2 ** (int(c[3:])))
-
-        df_new.to_csv(cum_stem + ".csv", sep=';', index=False)
-
-        RangedSizeGraph(inputy_fpath=cum_stem + ".csv",
-                        output_fpath=os.path.join(self.batch_graph_root,
-<<<<<<< HEAD
-                                                  "pm-scalability-raw.eps"),
-                        title="Swarm Raw Scalability",
-=======
-                                                  "pm-scalability-norm.eps"),
-                        title="Swarm Normalized Scalability",
->>>>>>> 57f23838
-                        ylabel="Scalability Value",
-                        legend=None).generate()
-
-
-class FractionalPerformanceLoss:
-<<<<<<< HEAD
-    """
-    Calculates the scalability of across an experiment batch using fractions of performance lost due
-    to inter-robot interference as swarm size increases.
-    """
-
-    def __init__(self, batch_output_root, batch_graph_root, batch_generation_root):
-        self.batch_output_root = batch_output_root
-        self.batch_graph_root = batch_graph_root
-        self.batch_generation_root = batch_generation_root
-
-    def generate(self):
-        """Calculate the scalability metric within each interval for a given controller,
-        and output a nice graph."""
-
-        df = FractionalLosses(self.batch_output_root, self.batch_generation_root).calc()
-        for c in df.columns:
-            df[c] = 1.0 - df[c]
-
-        int_path = os.path.join(self.batch_output_root, "pm-scalability-fl.csv")
-        df.to_csv(int_path, sep=';', index=False)
-
-        RangedSizeGraph(inputy_fpath=int_path,
-                        output_fpath=os.path.join(self.batch_graph_root,
-                                                  "pm-scalability-fl.eps"),
-                        title="Swarm Scalability: Fractional Performance Loss Due To Inter-robot Interference",
-                        legend=None,
-                        ylabel="").generate()
-
-
-class InterExpScalabilityMeasure:
-    """
-=======
-    """
-    Calculates the scalability of across an experiment batch using fractions of performance lost due
-    to inter-robot interference as swarm size increases.
-    """
-
-    def __init__(self, batch_output_root, batch_graph_root, batch_generation_root):
-        self.batch_output_root = batch_output_root
-        self.batch_graph_root = batch_graph_root
-        self.batch_generation_root = batch_generation_root
-
-    def generate(self):
-        """Calculate the scalability metric within each interval for a given controller,
-        and output a nice graph."""
-
-        df = FractionalLosses(self.batch_output_root, self.batch_generation_root).calc()
-        for c in df.columns:
-            df[c] = 1.0 - df[c]
-
-        int_path = os.path.join(self.batch_output_root, "pm-scalability-fl.csv")
-        df.to_csv(int_path, sep=';', index=False)
-
-        RangedSizeGraph(inputy_fpath=int_path,
-                        output_fpath=os.path.join(self.batch_graph_root,
-                                                  "pm-scalability-fl.eps"),
-                        title="Swarm Scalability: Fractional Performance Loss Due To Inter-robot Interference",
-                        legend=None,
-                        ylabel="").generate()
-
-
-class InterExpScalability:
-    """
->>>>>>> 57f23838
-    Calculates the scalability of the swarm configuration across a batched set of experiments within
-    the same scenario from collated .csv data.
-
-    Assumes:
-    - The batch criteria used to generate the experiment definitions was swarm size, logarithmic,
-      and that the swarm size for exp0 was 1.
-    - The performance criteria is # blocks gathered.
-    """
-
-    def __init__(self, batch_output_root, batch_graph_root, batch_generation_root):
-        self.batch_output_root = batch_output_root
-        self.batch_graph_root = batch_graph_root
-        self.batch_generation_root = batch_generation_root
-
-<<<<<<< HEAD
-    def generate(self):
-        """Calculate the scalability metric within each interval for a given controller,
-        and output a nice graph."""
-
-        Raw(self.batch_output_root, self.batch_graph_root).generate()
-        FractionalPerformanceLoss(self.batch_output_root, self.batch_graph_root,
-                                  self.batch_generation_root).generate()
-
-
-class ControllerCompScalabilityMeasure:
-    """
-    Calculates the scalability of the swarm configuration across controllers that have all run the
-    same experiment set.
-    """
-
-    def __init__(self, sierra_root, controllers, src_stem, dest_stem):
-        self.sierra_root = sierra_root
-        self.controllers = controllers
-        self.src_stem = src_stem
-        self.dest_stem = dest_stem
-        self.comp_graph_root = os.path.join(sierra_root, "comp-graphs")
-        self.comp_csv_root = os.path.join(sierra_root, "comp-csvs")
-
-=======
->>>>>>> 57f23838
-    def generate(self):
-        """Calculate the scalability metric within each interval for a given controller,
-        and output a nice graph."""
-
-        Raw(self.batch_output_root, self.batch_graph_root).generate()
-        Normalized(self.batch_output_root, self.batch_graph_root).generate()
-        FractionalPerformanceLoss(self.batch_output_root, self.batch_graph_root,
-                                  self.batch_generation_root).generate()
+"""
+ Copyright 2018 John Harwell, All rights reserved.
+
+This file is part of SIERRA.
+
+  SIERRA is free software: you can redistribute it and/or modify it under the
+  terms of the GNU General Public License as published by the Free Software
+  Foundation, either version 3 of the License, or (at your option) any later
+  version.
+
+  SIERRA is distributed in the hope that it will be useful, but WITHOUT ANY
+  WARRANTY; without even the implied warranty of MERCHANTABILITY or FITNESS FOR
+  A PARTICULAR PURPOSE.  See the GNU General Public License for more details.
+
+  You should have received a copy of the GNU General Public License along with
+  SIERRA.  If not, see <http://www.gnu.org/licenses/
+"""
+
+import os
+import pandas as pd
+from graphs.ranged_size_graph import RangedSizeGraph
+from perf_measures.utils import FractionalLosses
+
+kTargetCumCSV = "blocks-collected-cum.csv"
+
+
+class Raw:
+    """
+    Calculates the following scalability measure for each experiment in a batch:
+
+    Performance N robots
+    --------------------
+    N * performance 1 robot
+    """
+
+    def __init__(self, batch_output_root, batch_graph_root):
+        self.batch_output_root = batch_output_root
+        self.batch_graph_root = batch_graph_root
+
+    def generate(self):
+        """Calculate the scalability metric within each interval for a given controller,
+        and output a nice graph."""
+
+        path = os.path.join(self.batch_output_root, kTargetCumCSV)
+        assert(os.path.exists(path)), "FATAL: {0} does not exist".format(path)
+        df = pd.read_csv(path, sep=';')
+        scale_cols = [c for c in df.columns if c not in ['clock', 'exp0']]
+        cum_stem = os.path.join(self.batch_output_root, "pm-scalability-raw")
+        df_new = pd.DataFrame(columns=scale_cols)
+        for c in scale_cols:
+            df_new[c] = df.tail(1)[c] / (df.tail(1)['exp0'] * 2 ** (int(c[3:])))
+
+        df_new.to_csv(cum_stem + ".csv", sep=';', index=False)
+
+        RangedSizeGraph(inputy_fpath=cum_stem + ".csv",
+                        output_fpath=os.path.join(self.batch_graph_root,
+                                                  "pm-scalability-raw.eps"),
+                        title="Swarm Raw Scalability",
+                        ylabel="Scalability Value",
+                        legend=None).generate()
+
+
+class Normalized:
+    """
+    Calculates the following scalability measure for each experiment in a batch:
+
+    Performance N robots / N
+    """
+
+    def __init__(self, batch_output_root, batch_graph_root):
+        self.batch_output_root = batch_output_root
+        self.batch_graph_root = batch_graph_root
+
+    def generate(self):
+        """Calculate the scalability metric within each interval for a given controller,
+        and output a nice graph."""
+
+        path = os.path.join(self.batch_output_root, kTargetCumCSV)
+        assert(os.path.exists(path)), "FATAL: {0} does not exist".format(path)
+        df = pd.read_csv(path, sep=';')
+        scale_cols = [c for c in df.columns if c not in ['clock']]
+        cum_stem = os.path.join(self.batch_output_root, "pm-scalability-norm")
+        df_new = pd.DataFrame(columns=scale_cols)
+        for c in scale_cols:
+            df_new[c] = df.tail(1)[c] / (2 ** (int(c[3:])))
+
+        df_new.to_csv(cum_stem + ".csv", sep=';', index=False)
+
+        RangedSizeGraph(inputy_fpath=cum_stem + ".csv",
+                        output_fpath=os.path.join(self.batch_graph_root,
+                                                  "pm-scalability-norm.eps"),
+                        title="Swarm Normalized Scalability",
+                        ylabel="Scalability Value",
+                        legend=None).generate()
+
+
+class FractionalPerformanceLoss:
+    """
+    Calculates the scalability of across an experiment batch using fractions of performance lost due
+    to inter-robot interference as swarm size increases.
+    """
+
+    def __init__(self, batch_output_root, batch_graph_root, batch_generation_root):
+        self.batch_output_root = batch_output_root
+        self.batch_graph_root = batch_graph_root
+        self.batch_generation_root = batch_generation_root
+
+    def generate(self):
+        """Calculate the scalability metric within each interval for a given controller,
+        and output a nice graph."""
+
+        df = FractionalLosses(self.batch_output_root, self.batch_generation_root).calc()
+        for c in df.columns:
+            df[c] = 1.0 - df[c]
+
+        int_path = os.path.join(self.batch_output_root, "pm-scalability-fl.csv")
+        df.to_csv(int_path, sep=';', index=False)
+
+        RangedSizeGraph(inputy_fpath=int_path,
+                        output_fpath=os.path.join(self.batch_graph_root,
+                                                  "pm-scalability-fl.eps"),
+                        title="Swarm Scalability: Fractional Performance Loss Due To Inter-robot Interference",
+                        legend=None,
+                        ylabel="").generate()
+
+
+class InterExpScalability:
+    """
+    Calculates the scalability of the swarm configuration across a batched set of experiments within
+    the same scenario from collated .csv data.
+
+    Assumes:
+    - The batch criteria used to generate the experiment definitions was swarm size, logarithmic,
+      and that the swarm size for exp0 was 1.
+    - The performance criteria is # blocks gathered.
+    """
+
+    def __init__(self, batch_output_root, batch_graph_root, batch_generation_root):
+        self.batch_output_root = batch_output_root
+        self.batch_graph_root = batch_graph_root
+        self.batch_generation_root = batch_generation_root
+
+    def generate(self):
+        """Calculate the scalability metric within each interval for a given controller,
+        and output a nice graph."""
+
+        Raw(self.batch_output_root, self.batch_graph_root).generate()
+        Normalized(self.batch_output_root, self.batch_graph_root).generate()
+        FractionalPerformanceLoss(self.batch_output_root, self.batch_graph_root,
+                                  self.batch_generation_root).generate()