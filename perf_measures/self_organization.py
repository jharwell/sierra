--- conflicted
+++ resolved
@@ -1,266 +1,221 @@
-# Copyright 2018 John Harwell, All rights reserved.
-#
-# This file is part of SIERRA.
-#
-#  SIERRA is free software: you can redistribute it and/or modify it under the
-#  terms of the GNU General Public License as published by the Free Software
-#  Foundation, either version 3 of the License, or (at your option) any later
-#  version.
-#
-#  SIERRA is distributed in the hope that it will be useful, but WITHOUT ANY
-#  WARRANTY; without even the implied warranty of MERCHANTABILITY or FITNESS FOR
-#  A PARTICULAR PURPOSE.  See the GNU General Public License for more details.
-#
-#  You should have received a copy of the GNU General Public License along with
-#  SIERRA.  If not, see <http://www.gnu.org/licenses/
-
-
-import os
-import copy
-import pandas as pd
-import logging
-from graphs.batch_ranged_graph import BatchRangedGraph
-from graphs.heatmap import Heatmap
-import perf_measures.common as common
-import math
-from variables.swarm_size import SwarmSize
-
-
-<<<<<<< HEAD
-class SelfOrganizationUnivar:
-
-    # Calculates the self-organization of the swarm configuration across a univariate batched set of
-    # experiments within the same scenario from collated .csv data.
-
-
-=======
-class SelfOrganizationFLUnivar:
-    """
-    Calculates the self-organization of the swarm configuration across a univariate batched set of
-    experiments within the same scenario from collated ``.csv`` data using fractional performance
-    losses due to inter-robot interference.
-
-    Only valid if the batch criteria was :class:`~variables.swarm_size.SwarmSize` derived.
-    """
->>>>>>> 6a855284
-
-    def __init__(self, cmdopts, inter_perf_csv, ca_in_csv):
-        # Copy because we are modifying it and don't want to mess up the arguments for graphs that
-        # are generated after us
-        self.cmdopts = copy.deepcopy(cmdopts)
-        self.inter_perf_csv = inter_perf_csv.replace(".csv", "")
-        self.ca_in_csv = ca_in_csv.replace(".csv", "")
-        self.self_org_stem = "pm-self-org"
-
-    def generate(self, batch_criteria):
-        """
-        Generates a :class:`~graphs.batch_ranged_graph.BatchRangedGraph` across swarm sizes of self
-        organization using :class:`perf_measures.common.FractionalLossesUnivar`, using the method
-        defined in Harwell2019.
-        """
-        logging.info("Univariate FL self-organization from %s", self.cmdopts["collate_root"])
-        batch_exp_dirnames = batch_criteria.gen_exp_dirnames(self.cmdopts)
-
-        stddev_opath = stddev_opath = os.path.join(self.cmdopts["collate_root"],
-                                    self.self_org_stem + ".stddev")
-        fl, fl_stddev, calc_stddev = common.FractionalLossesUnivar(self.cmdopts,
-                                           self.inter_perf_csv,
-                                           self.ca_in_csv,
-                                           batch_criteria).calculate(batch_criteria)
-
-        df_new = pd.DataFrame(columns=batch_exp_dirnames, index=[0])
-
-        df_new_stddev = None
-        # calc_stddev = False
-        # if os.path.exists(stddev_opath):
-        #     calc_stddev = True
-
-        if calc_stddev:
-            df_new_stddev = pd.DataFrame(columns=batch_exp_dirnames, index=[0])
-
-        swarm_sizes = batch_criteria.swarm_sizes(self.cmdopts)
-
-        # No self organization with 1 robot.
-        df_new[df_new.columns[0]] = 0.0
-        if calc_stddev:
-            df_new_stddev[df_new_stddev.columns[0]] = 0.0
-        stem_path = os.path.join(self.cmdopts["collate_root"], "pm-self-org")
-        # print("FL", fl)
-        # print("FL STDDEV", fl_stddev)
-        for i in range(1, len(fl.columns)):
-<<<<<<< HEAD
-            theta = fl[batch_exp_dirnames[i]] - \
-                float(swarm_sizes[i]) / float(swarm_sizes[i - 1]) * fl[batch_exp_dirnames[i - 1]]
-            df_new.loc[0, batch_exp_dirnames[i]] = 1.0 - 1.0 / math.exp(-theta)
-            if calc_stddev:
-                theta_stddev = fl_stddev[batch_exp_dirnames[i]] - \
-                    float(swarm_sizes[i]) / float(swarm_sizes[i - 1]) * fl_stddev[batch_exp_dirnames[i - 1]]
-                val = 1.0 - 1.0 / math.exp(-theta_stddev)
-                # if "self-org" in stem_path:
-                #     print("CURRENT STDDEV CALC", stem_path, ":", val)
-                df_new_stddev.loc[0, batch_exp_dirnames[i]] = 1.0 - 1.0 / math.exp(-theta_stddev)
-
-
-=======
-            df_new.loc[0, batch_exp_dirnames[i]] = calc_harwell2019(fl[batch_exp_dirnames[i]],
-                                                                    fl[batch_exp_dirnames[i - 1]],
-                                                                    swarm_sizes[i],
-                                                                    swarm_sizes[i - 1])
-
-        stem_path = os.path.join(self.cmdopts["collate_root"], "pm-self-org-fl")
->>>>>>> 6a855284
-        df_new.to_csv(stem_path + ".csv", sep=';', index=False)
-
-        if calc_stddev:
-            df_new_stddev.to_csv(stem_path + ".stddev", sep=';', index=False)
-        # if "self-org" in stem_path:
-        #     print("GRAPH DF", stem_path + ".csv", ":", df_new)
-        #     print("STDDEV DF:", stem_path + ".stddev", ":", df_new_stddev)
-        BatchRangedGraph(inputy_stem_fpath=stem_path,
-                         output_fpath=os.path.join(self.cmdopts["graph_root"],
-                                                   "pm-self-org-fl.png"),
-                         title="Swarm Self-Organization Due To Sub-Linear Fractional Performance Losses",
-                         xlabel=batch_criteria.graph_xlabel(self.cmdopts),
-                         ylabel="",
-                         xvals=batch_criteria.graph_xticks(self.cmdopts)).generate()
-
-    #def __gen_stddev(self, swarm_sizes, ipath, opath):
-        #Self org = fl (N_i)  - * N_i / N_{i-1} * fl )N_{i-1}
-        #
-        # total_stddev_df = pd.read_csv(ipath, sep=';')
-        # cum_stddev_df = pd.DataFrame(columns=total_stddev_df.columns) #so_df
-        #
-        # count = 0
-        # prev = None
-        # for c in cum_stddev_df.columns:
-        #     if count == 0:
-        #         cum_stddev_df[c] = total_stddev_df.tail(1)[c]
-        #         prev = total_stddev_df.tail(1)[c]
-        #     else:
-        #         n_robots_i = swarm_sizes[count]
-        #         n_robots_i1 = swarm_sizes[count - 1]
-        #         print("N_ROBOTS_I", n_robots_i)
-        #         print("N_ROBOTS_I1", n_robots_i1)
-        #         theta = total_stddev_df.tail(1)[c] - float(n_robots_i) / float(n_robots_i1) * \
-        #             prev
-        #
-        #         cum_stddev_df[c] = 1.0 - 1.0 / math.exp(-theta)
-        #         print("TOTAL STD DEV:", total_stddev_df.tail(1)[c])
-        #         print("CUM STD DEV:", cum_stddev_df[c])
-        #         prev = total_stddev_df.tail(1)[c]
-        #     count+=1
-
-        #cum_stddev_df.to_csv(opath, sep=';', index=False)
-
-
-class SelfOrganizationFLBivar:
-    """
-    Calculates the self-organization of the swarm configuration across a bivariate batched set of
-    experiments within the same scenario from collated .csv data using fractional performance
-    losses due to inter-robot interference.
-
-    Only valid if one of the batch criteria was :class:`~variables.swarm_size.SwarmSize` derived.
-
-    """
-
-    def __init__(self, cmdopts, inter_perf_csv, ca_in_csv):
-        # Copy because we are modifying it and don't want to mess up the arguments for graphs that
-        # are generated after us
-        self.cmdopts = copy.deepcopy(cmdopts)
-        self.inter_perf_csv = inter_perf_csv
-        self.ca_in_csv = ca_in_csv
-
-    def generate(self, batch_criteria):
-        """
-        Generates a :class:`~graphs.heatmap.Heatmap` across swarm sizes of self organization from
-        :class:`~perf_measures.common.FractionalLossesBivar` data, using the method defined in Harwell2019.
-
-        The Harwell2019 method is only defined for one dimensional data, and we are dealing with 2D
-        ``.csv`` files, so we project down the rows/across the columns as appropriate, depending on
-        which axis in the ``.csv`` the :class:`~variables.swarm_size.SwarmSize` derived batch
-        criteria is on.
-        """
-
-        logging.info("Bivariate FL self-organization from %s", self.cmdopts["collate_root"])
-        fl = common.FractionalLossesBivar(self.cmdopts,
-                                          self.inter_perf_csv,
-                                          self.ca_in_csv,
-                                          batch_criteria).calculate(batch_criteria)
-        exp0_dir = fl.columns[0]
-        so_df = pd.DataFrame(columns=[c for c in fl.columns if c not in exp0_dir],
-                             index=fl.index)
-
-        # We need to know which of the 2 variables was swarm size, in order to determine the correct
-        # dimension along which to compute the metric, which depends on performance between adjacent
-        # swarm sizes.
-        if isinstance(batch_criteria.criteria1, SwarmSize):
-            so_df = self.__calc_by_row(fl, batch_criteria)
-        else:
-            so_df = self.__calc_by_col(fl, batch_criteria)
-
-        stem_path = os.path.join(self.cmdopts["collate_root"], "pm-self-org-fl")
-        so_df.to_csv(stem_path + ".csv", sep=';', index=False)
-
-        Heatmap(input_fpath=stem_path + '.csv',
-                output_fpath=os.path.join(self.cmdopts["graph_root"], "pm-self-org-fl.png"),
-                title="Swarm Self-Organization Due To Sub-Linear Fractional Performance Losses",
-                xlabel=batch_criteria.graph_ylabel(self.cmdopts),
-                ylabel=batch_criteria.graph_xlabel(self.cmdopts),
-                xtick_labels=batch_criteria.graph_yticks(self.cmdopts),
-                ytick_labels=batch_criteria.graph_xticks(self.cmdopts)).generate()
-
-    def __calc_by_row(self, fl, batch_criteria):
-        swarm_sizes = batch_criteria.swarm_sizes(self.cmdopts)
-        so_df = pd.DataFrame(columns=fl.columns, index=fl.index)
-
-        for i in range(0, len(fl.index)):
-            for j in range(0, len(fl.columns)):
-                # No self org possible with 1 robot
-                if 0 == i:
-                    so_df.iloc[i, j] = 0
-                    continue
-                so_df.iloc[i, j] = calc_harwell2019(fl.iloc[i, j],
-                                                    fl.iloc[i - 1, j],
-                                                    swarm_sizes[i][j],
-                                                    swarm_sizes[i - 1][j])
-
-        return so_df
-
-    def __calc_by_col(self, fl, batch_criteria):
-        swarm_sizes = batch_criteria.swarm_sizes(self.cmdopts)
-        so_df = pd.DataFrame(columns=fl.columns, index=fl.index)
-
-        for i in range(0, len(fl.index)):
-            for j in range(0, len(fl.columns)):
-                # No self org possible with 1 robot
-                if 0 == j:
-                    so_df.iloc[i, j] = 0
-                    continue
-
-                so_df.iloc[i, j] = calc_harwell2019(fl.iloc[i, j],
-                                                    fl.iloc[i, j - 1],
-                                                    swarm_sizes[i][j],
-                                                    swarm_sizes[i][j - 1])
-        return so_df
-
-
-def calc_harwell2019(fl_x: float, fl_x1: float, n_robots_x: int, n_robots_x1: int):
-    r"""
-    Calculates the self organization for a particular swarm size N, given fractional performance
-    losses for $\m_i$ and a smaller swarm size $m_{i-1}$. Equation taken from Harwell2019.
-
-    .. math::
-        \begin{equation}
-        Z(m_i,\kappa) = \sum_{t\in{T}}1 - \frac{1}{1 + e^{-\theta_Z(m_i,\kappa,t)}}
-        \end{equation}
-
-    where
-
-    .. math::
-        \begin{equation}
-        \theta_Z(m_i,\kappa,t) = P_{lost}(m_i,\kappa,t) - \frac{m_i}{m_{i-1}}{P_{lost}(m_{i-1},\kappa,t)}
-        \end{equation}
-
-    """
-    theta = fl_x - float(n_robots_x) / float(n_robots_x1) * fl_x1
-    return 1.0 - 1.0 / (1 + math.exp(-theta))
+# Copyright 2018 John Harwell, All rights reserved.
+#
+# This file is part of SIERRA.
+#
+#  SIERRA is free software: you can redistribute it and/or modify it under the
+#  terms of the GNU General Public License as published by the Free Software
+#  Foundation, either version 3 of the License, or (at your option) any later
+#  version.
+#
+#  SIERRA is distributed in the hope that it will be useful, but WITHOUT ANY
+#  WARRANTY; without even the implied warranty of MERCHANTABILITY or FITNESS FOR
+#  A PARTICULAR PURPOSE.  See the GNU General Public License for more details.
+#
+#  You should have received a copy of the GNU General Public License along with
+#  SIERRA.  If not, see <http://www.gnu.org/licenses/
+
+
+import os
+import copy
+import pandas as pd
+import logging
+from graphs.batch_ranged_graph import BatchRangedGraph
+from graphs.heatmap import Heatmap
+import perf_measures.common as common
+import math
+from variables.swarm_size import SwarmSize
+
+
+class SelfOrganizationFLUnivar:
+    """
+    Calculates the self-organization of the swarm configuration across a univariate batched set of
+    experiments within the same scenario from collated ``.csv`` data using fractional performance
+    losses due to inter-robot interference.
+
+    Only valid if the batch criteria was :class:`~variables.swarm_size.SwarmSize` derived.
+    """
+
+    def __init__(self, cmdopts, inter_perf_csv, ca_in_csv):
+        # Copy because we are modifying it and don't want to mess up the arguments for graphs that
+        # are generated after us
+        self.cmdopts = copy.deepcopy(cmdopts)
+        self.inter_perf_csv = inter_perf_csv.replace(".csv", "")
+        self.ca_in_csv = ca_in_csv.replace(".csv", "")
+        self.self_org_stem = "pm-self-org"
+
+    def generate(self, batch_criteria):
+        """
+        Generates a :class:`~graphs.batch_ranged_graph.BatchRangedGraph` across swarm sizes of self
+        organization using :class:`perf_measures.common.FractionalLossesUnivar`, using the method
+        defined in Harwell2019.
+        """
+        logging.info("Univariate FL self-organization from %s", self.cmdopts["collate_root"])
+        batch_exp_dirnames = batch_criteria.gen_exp_dirnames(self.cmdopts)
+
+        stddev_opath = stddev_opath = os.path.join(self.cmdopts["collate_root"],
+                                    self.self_org_stem + ".stddev")
+        fl, fl_stddev, calc_stddev = common.FractionalLossesUnivar(self.cmdopts,
+                                           self.inter_perf_csv,
+                                           self.ca_in_csv,
+                                           batch_criteria).calculate(batch_criteria)
+
+        df_new = pd.DataFrame(columns=batch_exp_dirnames, index=[0])
+
+        df_new_stddev = None
+        # calc_stddev = False
+        # if os.path.exists(stddev_opath):
+        #     calc_stddev = True
+
+        if calc_stddev:
+            df_new_stddev = pd.DataFrame(columns=batch_exp_dirnames, index=[0])
+
+        swarm_sizes = batch_criteria.swarm_sizes(self.cmdopts)
+
+        # No self organization with 1 robot.
+        df_new[df_new.columns[0]] = 0.0
+        if calc_stddev:
+            df_new_stddev[df_new_stddev.columns[0]] = 0.0
+        stem_path = os.path.join(self.cmdopts["collate_root"], "pm-self-org")
+        # print("FL", fl)
+        #print("FL STDDEV", fl_stddev)
+        for i in range(1, len(fl.columns)):
+            df_new.loc[0, batch_exp_dirnames[i]] = calc_harwell2019(fl[batch_exp_dirnames[i]],
+                                                                    fl[batch_exp_dirnames[i - 1]],
+                                                                    swarm_sizes[i],
+                                                                    swarm_sizes[i - 1])
+
+            if calc_stddev:
+                df_new_stddev.loc[0, batch_exp_dirnames[i]] = calc_harwell2019(fl_stddev[batch_exp_dirnames[i]],fl_stddev[batch_exp_dirnames[i-1]], swarm_sizes[i], swarm_sizes[i-1])
+            #print(df_new_stddev)
+        stem_path = os.path.join(self.cmdopts["collate_root"], "pm-self-org-fl")
+        df_new.to_csv(stem_path + ".csv", sep=';', index=False)
+
+        if calc_stddev:
+            df_new_stddev.to_csv(stem_path + ".stddev", sep=';', index=False)
+        # if "self-org" in stem_path:
+        #     print("GRAPH DF", stem_path + ".csv", ":", df_new)
+        #     print("STDDEV DF:", stem_path + ".stddev", ":", df_new_stddev)
+
+        # print("DF", stem_path + ".csv", ":", df_new)
+        # print("STDDEV DF", stem_path + ".stddev", df_new_stddev)
+
+        BatchRangedGraph(inputy_stem_fpath=stem_path,
+                         output_fpath=os.path.join(self.cmdopts["graph_root"],
+                                                   "pm-self-org-fl.png"),
+                         title="Swarm Self-Organization Due To Sub-Linear Fractional Performance Losses",
+                         xlabel=batch_criteria.graph_xlabel(self.cmdopts),
+                         ylabel="",
+                         xvals=batch_criteria.graph_xticks(self.cmdopts)).generate()
+
+
+class SelfOrganizationFLBivar:
+    """
+    Calculates the self-organization of the swarm configuration across a bivariate batched set of
+    experiments within the same scenario from collated .csv data using fractional performance
+    losses due to inter-robot interference.
+
+    Only valid if one of the batch criteria was :class:`~variables.swarm_size.SwarmSize` derived.
+
+    """
+
+    def __init__(self, cmdopts, inter_perf_csv, ca_in_csv):
+        # Copy because we are modifying it and don't want to mess up the arguments for graphs that
+        # are generated after us
+        self.cmdopts = copy.deepcopy(cmdopts)
+        self.inter_perf_csv = inter_perf_csv
+        self.ca_in_csv = ca_in_csv
+
+    def generate(self, batch_criteria):
+        """
+        Generates a :class:`~graphs.heatmap.Heatmap` across swarm sizes of self organization from
+        :class:`~perf_measures.common.FractionalLossesBivar` data, using the method defined in Harwell2019.
+
+        The Harwell2019 method is only defined for one dimensional data, and we are dealing with 2D
+        ``.csv`` files, so we project down the rows/across the columns as appropriate, depending on
+        which axis in the ``.csv`` the :class:`~variables.swarm_size.SwarmSize` derived batch
+        criteria is on.
+        """
+
+        logging.info("Bivariate FL self-organization from %s", self.cmdopts["collate_root"])
+        fl = common.FractionalLossesBivar(self.cmdopts,
+                                          self.inter_perf_csv,
+                                          self.ca_in_csv,
+                                          batch_criteria).calculate(batch_criteria)
+        exp0_dir = fl.columns[0]
+        so_df = pd.DataFrame(columns=[c for c in fl.columns if c not in exp0_dir],
+                             index=fl.index)
+
+        # We need to know which of the 2 variables was swarm size, in order to determine the correct
+        # dimension along which to compute the metric, which depends on performance between adjacent
+        # swarm sizes.
+        if isinstance(batch_criteria.criteria1, SwarmSize):
+            so_df = self.__calc_by_row(fl, batch_criteria)
+        else:
+            so_df = self.__calc_by_col(fl, batch_criteria)
+
+        stem_path = os.path.join(self.cmdopts["collate_root"], "pm-self-org-fl")
+        so_df.to_csv(stem_path + ".csv", sep=';', index=False)
+
+        Heatmap(input_fpath=stem_path + '.csv',
+                output_fpath=os.path.join(self.cmdopts["graph_root"], "pm-self-org-fl.png"),
+                title="Swarm Self-Organization Due To Sub-Linear Fractional Performance Losses",
+                xlabel=batch_criteria.graph_ylabel(self.cmdopts),
+                ylabel=batch_criteria.graph_xlabel(self.cmdopts),
+                xtick_labels=batch_criteria.graph_yticks(self.cmdopts),
+                ytick_labels=batch_criteria.graph_xticks(self.cmdopts)).generate()
+
+    def __calc_by_row(self, fl, batch_criteria):
+        swarm_sizes = batch_criteria.swarm_sizes(self.cmdopts)
+        so_df = pd.DataFrame(columns=fl.columns, index=fl.index)
+
+        for i in range(0, len(fl.index)):
+            for j in range(0, len(fl.columns)):
+                # No self org possible with 1 robot
+                if 0 == i:
+                    so_df.iloc[i, j] = 0
+                    continue
+                so_df.iloc[i, j] = calc_harwell2019(fl.iloc[i, j],
+                                                    fl.iloc[i - 1, j],
+                                                    swarm_sizes[i][j],
+                                                    swarm_sizes[i - 1][j])
+
+        return so_df
+
+    def __calc_by_col(self, fl, batch_criteria):
+        swarm_sizes = batch_criteria.swarm_sizes(self.cmdopts)
+        so_df = pd.DataFrame(columns=fl.columns, index=fl.index)
+
+        for i in range(0, len(fl.index)):
+            for j in range(0, len(fl.columns)):
+                # No self org possible with 1 robot
+                if 0 == j:
+                    so_df.iloc[i, j] = 0
+                    continue
+
+                so_df.iloc[i, j] = calc_harwell2019(fl.iloc[i, j],
+                                                    fl.iloc[i, j - 1],
+                                                    swarm_sizes[i][j],
+                                                    swarm_sizes[i][j - 1])
+        return so_df
+
+
+def calc_harwell2019(fl_x: float, fl_x1: float, n_robots_x: int, n_robots_x1: int):
+    r"""
+    Calculates the self organization for a particular swarm size N, given fractional performance
+    losses for $\m_i$ and a smaller swarm size $m_{i-1}$. Equation taken from Harwell2019.
+
+    .. math::
+        \begin{equation}
+        Z(m_i,\kappa) = \sum_{t\in{T}}1 - \frac{1}{1 + e^{-\theta_Z(m_i,\kappa,t)}}
+        \end{equation}
+
+    where
+
+    .. math::
+        \begin{equation}
+        \theta_Z(m_i,\kappa,t) = P_{lost}(m_i,\kappa,t) - \frac{m_i}{m_{i-1}}{P_{lost}(m_{i-1},\kappa,t)}
+        \end{equation}
+
+    """
+    theta = fl_x - float(n_robots_x) / float(n_robots_x1) * fl_x1
+    return 1.0 - 1.0 / (math.exp(-theta))