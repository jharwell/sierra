#!/bin/bash -l
#PBS -l walltime=12:00:00,nodes=50:ppn=8,pmem=2500mb
#PBS -m abe
#PBS -M harwe006@umn.edu

# Script to get Argos to work
source /home/gini/shared/swarm/bin/build-env-setup.sh

# Set ARGoS library search path
export ARGOS_PLUGIN_PATH=$ARGOS_PLUGIN_PATH:$HOME/git/fordyca/build/lib

# From MSI: transfers all of the loaded modules to the nodes
export PARALLEL="--workdir . --env PATH --env LD_LIBRARY_PATH --env
LOADEDMODULES --env _LMFILES_ --env MODULE_VERSION --env MODULEPATH --env
MODULEVERSION_STACK --env MODULESHOME --env OMP_DYNAMICS --env
OMP_MAX_ACTIVE_LEVELS --env OMP_NESTED --env OMP_NUM_THREADS --env
OMP_SCHEDULE --env OMP_STACKSIZE --env OMP_THREAD_LIMIT --env OMP_WAIT_POLICY
--env ARGOS_PLUGIN_PATH"

cd $HOME/git/sierra
<<<<<<< HEAD
NSIMS=8
=======
NSIMS=4
>>>>>>> 294b229f
DIMS=(48x24)
OUTPUT_ROOT=$HOME/tmp/ideal
BASE_CMD="python3 sierra.py \
                  --sierra-root=$OUTPUT_ROOT \
                  --template-config-file=$HOME/git/sierra/templates/ideal.argos \
                  --n_sims=$NSIMS --no-msi \
                  --batch-criteria=swarm_size.Log512"

# Stateless (does not change # blocks/block manifest from template)
for d in "${DIMS[@]}"
do
    rm -rf $OUTPUT_ROOT/stateless.SS${d}
    $BASE_CMD --generator=stateless.SS${d}
done


# Stateful (does not change # blocks/block manifest from template)
for d in "${DIMS[@]}"
do
    rm -rf $OUTPUT_ROOT/stateful.SS${d}
    $BASE_CMD --generator=stateful.SS${d}
done

# Depth1 (does not change # blocks/block manifest from template)
for d in "${DIMS[@]}"
do
    rm -rf $OUTPUT_ROOT/depth1.SS${d}
    $BASE_CMD --generator=depth1.SS${d}
done<|MERGE_RESOLUTION|>--- conflicted
+++ resolved
@@ -18,17 +18,13 @@
 --env ARGOS_PLUGIN_PATH"
 
 cd $HOME/git/sierra
-<<<<<<< HEAD
-NSIMS=8
-=======
 NSIMS=4
->>>>>>> 294b229f
 DIMS=(48x24)
 OUTPUT_ROOT=$HOME/tmp/ideal
 BASE_CMD="python3 sierra.py \
                   --sierra-root=$OUTPUT_ROOT \
                   --template-config-file=$HOME/git/sierra/templates/ideal.argos \
-                  --n_sims=$NSIMS --no-msi \
+                  --n_sims=$NSIMS --no-msi --exp-graphs-only \
                   --batch-criteria=swarm_size.Log512"
 
 # Stateless (does not change # blocks/block manifest from template)
