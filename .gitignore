--- conflicted
+++ resolved
@@ -112,9 +112,4 @@
 projects/*
 
 # MSI
-<<<<<<< HEAD
-*.pbs.e*
-*.pbs.o*
-=======
->>>>>>> b1c61603
 R-*