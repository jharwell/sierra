--- conflicted
+++ resolved
@@ -1,167 +1,158 @@
-"""
- Copyright 2018 London Lowmanstone, John Harwell, All rights reserved.
-
-  This file is part of SIERRA.
-
-  SIERRA is free software: you can redistribute it and/or modify it under the
-  terms of the GNU General Public License as published by the Free Software
-  Foundation, either version 3 of the License, or (at your option) any later
-  version.
-
-  SIERRA is distributed in the hope that it will be useful, but WITHOUT ANY
-  WARRANTY; without even the implied warranty of MERCHANTABILITY or FITNESS FOR
-  A PARTICULAR PURPOSE.  See the GNU General Public License for more details.
-
-  You should have received a copy of the GNU General Public License along with
-  SIERRA.  If not, see <http://www.gnu.org/licenses/
-"""
-
-from exp_csv_averager import ExpCSVAverager
-from batched_exp_csv_averager import BatchedExpCSVAverager
-from exp_runner import ExpRunner
-from batched_exp_runner import BatchedExpRunner
-from intra_exp_graph_generator import IntraExpGraphGenerator
-<<<<<<< HEAD
-from batched_csv_collator import BatchedCSVCollator
-=======
-from csv_collator import CSVCollator
->>>>>>> 60d58259
-from batched_intra_exp_graph_generator import BatchedIntraExpGraphGenerator
-import os
-
-
-class ExpPipeline:
-
-    """
-    Automation for running ARGoS robotic simulation experiments in parallel
-
-    Implements the following pipeline for single OR batched experiments:
-
-    1. Generate a set of XML configuration files from a template suitable for
-       input into ARGoS that contain user-specified modifications.
-    2. Run the specified  # of experiments in parallel using GNU Parallel on
-       the provided set of hosts on MSI (or on a single personal computer for testing).
-    3. Average the .csv results of the simulation runs together.
-    4. Generate a user-defined set of pretty graphs based on the averaged results.
-    """
-
-    def __init__(self, args, input_generator):
-        self.args = args
-        self.input_generator = input_generator
-
-    def generate_inputs(self):
-        print("- Generating input files for '{0}'...".format(self.args.exp_type))
-        self.input_generator.generate()
-        print("- Input files generated.")
-
-    def run_experiments(self):
-        if self.args.batch:
-            runner = BatchedExpRunner(self.args.generation_root)
-        else:
-            runner = ExpRunner(self.args.generation_root, False)
-
-        runner.run(no_msi=self.args.no_msi)
-
-    def average_results(self):
-        template_config_leaf, template_config_ext = os.path.splitext(
-            os.path.basename(self.args.template_config_file))
-
-        if self.args.batch:
-            averager = BatchedExpCSVAverager(template_config_leaf, self.args.output_root)
-        else:
-            averager = ExpCSVAverager(template_config_leaf, self.args.output_root)
-
-        print("- Averaging outputs for '{0}'...".format(self.args.exp_type))
-        averager.average_csvs()
-        print("- Averaging output complete")
-
-    def generate_graphs(self):
-        targets = [('block-transport-stats.csv',
-                    'n_collected',
-                    'blocks-collected.csv'),
-                   ('block-transport-stats.csv',
-                    'avg_transporters',
-                    'blocks-avg-transporters.csv'),
-                   ('block-transport-stats.csv',
-                    'avg_transport_time',
-                    'blocks-avg-transport-time.csv'),
-                   ('block-transport-stats.csv',
-                    'avg_initial_wait_time',
-                    'blocks-initial-wait-time.csv'),
-                   ('block-acquisition-stats.csv',
-                    'avg_acquiring_goal',
-                    'block-acquisition.csv'),
-                   ('block-acquisition-stats.csv',
-                    'avg_vectoring_to_goal',
-                    'block-acquisition-vectoring.csv'),
-                   ('block-acquisition-stats.csv',
-                    'avg_exploring_for_goal',
-                    'block-acquisition-exploring.csv'),
-                   ('cache-acquisition-stats.csv',
-                    'avg_acquiring_goal',
-                    'cache-acquisition.csv'),
-                   ('cache-acquisition-stats.csv',
-                    'avg_vectoring_to_goal',
-                    'cache-acquisition-vectoring.csv'),
-                   ('cache-acquisition-stats.csv',
-                    'avg_exploring_for_goal',
-                    'cache-acquisition-exploring.csv'),
-                   ('cache-lifecycle-stats.csv',
-                    'n_created',
-                    'cache-lifecycle-avg-created.csv'),
-                   ('cache-lifecycle-stats.csv',
-                    'n_depleted',
-                    'cache-lifecycle-avg-depleted.csv'),
-                   ('cache-lifecycle-stats.csv',
-                    'n_created',
-                    'cache-lifecycle-avg-created.csv'),
-                   ('cache-lifecycle-stats.csv',
-                    'n_depleted',
-                    'cache-lifecycle-avg-depleted.csv'),
-                   ('cache-utilization-stats.csv',
-                    'avg_blocks',
-                    'cache-avg-blocks.csv'),
-                   ('cache-utilization-stats.csv',
-                    'avg_pickups',
-                    'cache-avg-pickups.csv'),
-                   ('cache-utilization-stats.csv',
-                    'avg_drops',
-                    'cache-avg-drops.csv'),
-                   ('cache-utilization-stats.csv',
-                    'avg_penalty',
-                    'cache-avg-penalty.csv'),
-                   ]
-
-        if self.args.batch:
-<<<<<<< HEAD
-            BatchedCSVCollator(self.args.output_root, self.args.graph_root, targets)()
-=======
-            CSVCollator(self.args.output_root, self.args.graph_root, targets)()
->>>>>>> 60d58259
-            intra_exp = BatchedIntraExpGraphGenerator(self.args.output_root, self.args.graph_root)
-        else:
-
-            intra_exp = IntraExpGraphGenerator(self.args.output_root, self.args.graph_root)
-        print("- Generating intra-experiment graphs...")
-        intra_exp()
-        print("- Intra-experiment graph generation complete")
-
-        if self.args.batch:
-            print("- Generating inter-experiment graphs...")
-            # InterExpGraphGenerator(os.path.join(self.args.output_root, "collated-csvs"),
-            #                        self.args.graph_root)()
-            print("- Inter-experiment graph generation complete")
-
-    def run(self):
-
-        if not any([self.args.run_only, self.args.average_only, self.args.graphs_only]):
-            self.generate_inputs()
-
-        if not any([self.args.inputs_only, self.args.average_only, self.args.graphs_only]):
-            self.run_experiments()
-
-        if not any([self.args.inputs_only, self.args.run_only, self.args.graphs_only]):
-            self.average_results()
-
-        if not any([self.args.inputs_only, self.args.run_only, self.args.average_only]):
-            self.generate_graphs()
+"""
+ Copyright 2018 London Lowmanstone, John Harwell, All rights reserved.
+
+  This file is part of SIERRA.
+
+  SIERRA is free software: you can redistribute it and/or modify it under the
+  terms of the GNU General Public License as published by the Free Software
+  Foundation, either version 3 of the License, or (at your option) any later
+  version.
+
+  SIERRA is distributed in the hope that it will be useful, but WITHOUT ANY
+  WARRANTY; without even the implied warranty of MERCHANTABILITY or FITNESS FOR
+  A PARTICULAR PURPOSE.  See the GNU General Public License for more details.
+
+  You should have received a copy of the GNU General Public License along with
+  SIERRA.  If not, see <http://www.gnu.org/licenses/
+"""
+
+from exp_csv_averager import ExpCSVAverager
+from batched_exp_csv_averager import BatchedExpCSVAverager
+from exp_runner import ExpRunner
+from batched_exp_runner import BatchedExpRunner
+from intra_exp_graph_generator import IntraExpGraphGenerator
+from csv_collator import CSVCollator
+from batched_intra_exp_graph_generator import BatchedIntraExpGraphGenerator
+import os
+
+
+class ExpPipeline:
+
+    """
+    Automation for running ARGoS robotic simulation experiments in parallel
+
+    Implements the following pipeline for single OR batched experiments:
+
+    1. Generate a set of XML configuration files from a template suitable for
+       input into ARGoS that contain user-specified modifications.
+    2. Run the specified  # of experiments in parallel using GNU Parallel on
+       the provided set of hosts on MSI (or on a single personal computer for testing).
+    3. Average the .csv results of the simulation runs together.
+    4. Generate a user-defined set of pretty graphs based on the averaged results.
+    """
+    def __init__(self, args, input_generator):
+        self.args = args
+        self.input_generator = input_generator
+
+    def generate_inputs(self):
+        print("- Generating input files for '{0}'...".format(self.args.exp_type))
+        self.input_generator.generate()
+        print("- Input files generated.")
+
+    def run_experiments(self):
+        if self.args.batch:
+            runner = BatchedExpRunner(self.args.generation_root)
+        else:
+            runner = ExpRunner(self.args.generation_root, False)
+
+        runner.run(no_msi=self.args.no_msi)
+
+    def average_results(self):
+        template_config_leaf, template_config_ext = os.path.splitext(
+            os.path.basename(self.args.template_config_file))
+
+        if self.args.batch:
+            averager = BatchedExpCSVAverager(template_config_leaf, self.args.output_root)
+        else:
+            averager = ExpCSVAverager(template_config_leaf, self.args.output_root)
+
+        print("- Averaging outputs for '{0}'...".format(self.args.exp_type))
+        averager.average_csvs()
+        print("- Averaging output complete")
+
+    def generate_graphs(self):
+        targets = [('block-transport-stats.csv',
+                    'n_collected',
+                    'blocks-collected.csv'),
+                   ('block-transport-stats.csv',
+                    'avg_transporters',
+                    'blocks-avg-transporters.csv'),
+                   ('block-transport-stats.csv',
+                    'avg_transport_time',
+                    'blocks-avg-transport-time.csv'),
+                   ('block-transport-stats.csv',
+                    'avg_initial_wait_time',
+                    'blocks-initial-wait-time.csv'),
+                   ('block-acquisition-stats.csv',
+                    'avg_acquiring_goal',
+                    'block-acquisition.csv'),
+                   ('block-acquisition-stats.csv',
+                    'avg_vectoring_to_goal',
+                    'block-acquisition-vectoring.csv'),
+                   ('block-acquisition-stats.csv',
+                    'avg_exploring_for_goal',
+                    'block-acquisition-exploring.csv'),
+                   ('cache-acquisition-stats.csv',
+                    'avg_acquiring_goal',
+                    'cache-acquisition.csv'),
+                   ('cache-acquisition-stats.csv',
+                    'avg_vectoring_to_goal',
+                    'cache-acquisition-vectoring.csv'),
+                   ('cache-acquisition-stats.csv',
+                    'avg_exploring_for_goal',
+                    'cache-acquisition-exploring.csv'),
+                   ('cache-lifecycle-stats.csv',
+                    'n_created',
+                    'cache-lifecycle-avg-created.csv'),
+                   ('cache-lifecycle-stats.csv',
+                    'n_depleted',
+                    'cache-lifecycle-avg-depleted.csv'),
+                   ('cache-lifecycle-stats.csv',
+                    'n_created',
+                    'cache-lifecycle-avg-created.csv'),
+                   ('cache-lifecycle-stats.csv',
+                    'n_depleted',
+                    'cache-lifecycle-avg-depleted.csv'),
+                   ('cache-utilization-stats.csv',
+                    'avg_blocks',
+                    'cache-avg-blocks.csv'),
+                   ('cache-utilization-stats.csv',
+                    'avg_pickups',
+                    'cache-avg-pickups.csv'),
+                   ('cache-utilization-stats.csv',
+                    'avg_drops',
+                    'cache-avg-drops.csv'),
+                   ('cache-utilization-stats.csv',
+                    'avg_penalty',
+                    'cache-avg-penalty.csv'),
+                   ]
+
+        if self.args.batch:
+            CSVCollator(self.args.output_root, self.args.graph_root, targets)()
+            intra_exp = BatchedIntraExpGraphGenerator(self.args.output_root, self.args.graph_root)
+        else:
+
+            intra_exp = IntraExpGraphGenerator(self.args.output_root, self.args.graph_root)
+        print("- Generating intra-experiment graphs...")
+        intra_exp()
+        print("- Intra-experiment graph generation complete")
+
+        if self.args.batch:
+            print("- Generating inter-experiment graphs...")
+            # InterExpGraphGenerator(os.path.join(self.args.output_root, "collated-csvs"),
+            #                        self.args.graph_root)()
+            print("- Inter-experiment graph generation complete")
+
+    def run(self):
+
+        if not any([self.args.run_only, self.args.average_only, self.args.graphs_only]):
+            self.generate_inputs()
+
+        if not any([self.args.inputs_only, self.args.average_only, self.args.graphs_only]):
+            self.run_experiments()
+
+        if not any([self.args.inputs_only, self.args.run_only, self.args.graphs_only]):
+            self.average_results()
+
+        if not any([self.args.inputs_only, self.args.run_only, self.args.average_only]):
+            self.generate_graphs()