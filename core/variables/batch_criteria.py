# Copyright 2019 John Harwell, All rights reserved.
#
#  This file is part of SIERRA.
#
#  SIERRA is free software: you can redistribute it and/or modify it under the
#  terms of the GNU General Public License as published by the Free Software
#  Foundation, either version 3 of the License, or (at your option) any later
#  version.
#
#  SIERRA is distributed in the hope that it will be useful, but WITHOUT ANY
#  WARRANTY; without even the implied warranty of MERCHANTABILITY or FITNESS FOR
#  A PARTICULAR PURPOSE.  See the GNU General Public License for more details.
#
#  You should have received a copy of the GNU General Public License along with
#  SIERRA.  If not, see <http://www.gnu.org/licenses/
"""
Base classes for defining the variables in SIERRA which are then used to define sets of experiments
to run. See :ref:`ln-batch-criteria` for full documentation.
"""
# Core packages
import os
import logging
import typing as tp

# 3rd party packages
import implements

# Project packages
import core.utils
import core.xml_luigi
from core.variables import constant_density, base_variable
from core.vector import Vector3D
from core.xml_luigi import XMLAttrChangeSet, XMLTagRmList, XMLTagAddList
import core.config


class IConcreteBatchCriteria(implements.Interface):
    """
    'Final' interface that user-visible batch criteria variables need to implement to indicate that
    they can be used as such, as they contain no virtual methods.
    """

    def graph_xticks(self,
                     cmdopts: dict,
                     exp_dirs: tp.List[str] = None) -> tp.List[float]:
        """

        Arguments:
            cmdopts: Dictionary of parsed command line options.
            exp_dirs: If not None, then this list of directories directories will be used to
                      calculate the ticks, rather than the results of gen_exp_dirnames().

        Returns:
            A list of values to use as the X axis tick values for graph generation.

        """

    def graph_xticklabels(self,
                          cmdopts: dict,
                          exp_dirs: tp.List[str] = None) -> tp.List[str]:
        """

        Arguments:
            cmdopts: Dictionary of parsed command line options.
            exp_dirs: If not None, then these directories will be used to calculate the labels,
                      rather than the results of gen_exp_dirnames().

        Returns:
            A list of values to use as the X axis tick labels for graph generation.

        """

    def graph_xlabel(self, cmdopts: dict) -> str:
        """
        Returns:
            The X-label that should be used for the graphs of various performance measures across
            batch criteria.
        """

    def pm_query(self, pm: str) -> bool:
        """
        Arguments:
            pm: A possible performance measure to generate from the results of the batched
                experiment defined by this object.

        Returns:
            `True` if the specified pm should be generated for the current object, and
            `False` otherwise.
        """

    def inter_exp_graphs_exclude_exp0(self) -> bool:
        """
        Do the inter-experiment graphs for this batch criteria exclude exp0 ?

        Needed for correct stage5 comparison graph generation for univariate criteria.
        """


class IBivarBatchCriteria(implements.Interface):
    def graph_yticks(self,
                     cmdopts: dict,
                     exp_dirs: tp.List[str] = None) -> tp.List[float]:
        """

        Arguments:
            cmdopts: Dictionary of parsed command line options.
            exp_dirs: If not None, then these directories will be used to calculate the ticks,
                      rather than the results of gen_exp_dirnames().

        Returns:
            A list of criteria-specific values to use as the Y axis tick values for graph
            generation.

        """

    def graph_yticklabels(self,
                          cmdopts: dict,
                          exp_dirs: tp.List[str] = None) -> tp.List[str]:
        """

        Arguments:
            cmdopts: Dictionary of parsed command line options.
            exp_dirs: If not None, then these directories will be used to calculate the labels,
                      rather than the results of gen_exp_dirnames().

        Returns:
            A list of values to use as the Y axis tick labels for graph generation.

        """

    def graph_ylabel(self, cmdopts: dict) -> str:
        """
        Returns:
            The Y-label that should be used for the graphs of various performance measures across
            batch criteria. Only needed by bivar batch criteria.
        """


class IBatchCriteriaType(implements.Interface):
    def is_bivar(self) -> bool:
        """
        Returns:
            `True` if this class is a bivariate batch criteria instance, and `False` otherwise.
        """
        raise NotImplementedError

    def is_univar(self) -> bool:
        """

        Returns:
            `True` if this class is a univar batch criteria instance, and `False` otherwise.
        """
        raise NotImplementedError


@implements.implements(base_variable.IBaseVariable)
class BatchCriteria():
    """
    Defines the list of sets of changes to make to a template input file in order to run a related
    set of of experiments.

    Attributes:
        cli_arg: Unparsed batch criteria string from command line.
        main_config: Parsed dictionary of main YAML configuration.
        batch_input_root: Absolute path to the directory where batch experiment directories
                               should be created.

    """

    kPMNames = ['raw', 'scalability', 'self-org', 'flexibility', 'robustness']

    def __init__(self,
                 cli_arg: str,
                 main_config: dict,
                 batch_input_root: str) -> None:
        self.cli_arg = cli_arg
        self.main_config = main_config
        self.batch_input_root = batch_input_root

        self.cat_str = cli_arg.split('.')[0]
        self.def_str = '.'.join(cli_arg.split('.')[1:])
        self.logger = logging.getLogger(__name__)

    # Stub out IBaseVariable because all concrete batch criteria only implement a subset of them.

    def gen_attr_changelist(self) -> tp.List[XMLAttrChangeSet]:
        return []

    def gen_tag_rmlist(self) -> tp.List[XMLTagRmList]:
        return []

    def gen_tag_addlist(self) -> tp.List[XMLTagAddList]:
        return []

    def gen_exp_dirnames(self, cmdopts: dict) -> tp.List[str]:
        """
        Generate list of strings from the current changelist to use for directory names within a
        batched experiment.

        Returns:
            List of directory names for current experiment

        """
        return []

    def arena_dims(self) -> list:
        """
        Returns:
            Arena dimensions used for each experiment in the batch. Not applicable to all
            criteria.
        """
        dims = []
        for exp in self.gen_attr_changelist():
            for c in exp:
                if c.path == ".//arena" and c.attr == "size":
                    x, y, z = c.value.split(',')
                    dims.append(core.utils.ArenaExtent(Vector3D(int(float(x)),
                                                                int(float(y)),
                                                                int(float(z)))))

        assert len(dims) > 0, "Scenario dimensions not contained in batch criteria"
        return dims

    def n_exp(self) -> int:
        exps = [i for i in os.listdir(self.batch_input_root) if
                os.path.isdir(os.path.join(self.batch_input_root, i)) and i not in
                self.main_config['sierra']['collate_csv_leaf']]
        return len(exps)

    def pickle_exp_defs(self, cmdopts: dict) -> None:
        defs = list(self.gen_attr_changelist())
        for i, exp_def in enumerate(defs):
            exp_dirname = self.gen_exp_dirnames(cmdopts)[i]
            pkl_path = os.path.join(self.batch_input_root,
                                    exp_dirname,
                                    core.config.kPickleLeaf)
            exp_def.pickle(pkl_path)

    def scaffold_exps(self,
                      xml_luigi: core.xml_luigi.XMLLuigi,
                      batch_config_leaf: str,
                      cmdopts: dict) -> None:
        """
        Scaffold a batched experiment by taking the raw template input file and applying the XML
        attribute changes to it, and saving the result in the experiment input directory in each
        experiment in the batch.

        Note that batch criteria which use XML tag additions are NOT valid, because those
        necessarily have a dictionary of attr,value pairs for the new tag to add, and these cannot
        be pickled for successful retrieval later.

        """
        assert len(self.gen_tag_addlist()) == 0, "FATAL: Batch criteria cannot add XML tags"
        chg_defs = self.gen_attr_changelist()
        n_exps = len(chg_defs)

        self.logger.info("Scaffolding experiments from batch criteria '%s' by modifying %s XML tags",
                         self.cli_arg,
                         len(chg_defs[0]))

        for i, defi in enumerate(chg_defs):
            self._scaffold_expi(xml_luigi, defi, i, cmdopts, batch_config_leaf)

        n_exp_dirs = len(os.listdir(self.batch_input_root))
        if n_exps != n_exp_dirs:
            msg1 = "Size of batched experiment ({0}) != # exp dirs ({1}): possibly caused by:".format(n_exps,
                                                                                                      n_exp_dirs)
            msg2 = "(1) Changing batch criteria without changing the generation root ({0})".format(
                self.batch_input_root)
            msg3 = "(2) Sharing {0} between different batch criteria".format(
                self.batch_input_root)

            self.logger.critical(msg1)
            self.logger.critical(msg2)
            self.logger.critical(msg3)
            raise ValueError("Batch experiment size/# exp dir mismatch")

    def _scaffold_expi(self,
                       xml_luigi,
                       defi: XMLAttrChangeSet,
                       i: int,
                       cmdopts: dict,
                       batch_config_leaf: str) -> None:
        exp_dirname = self.gen_exp_dirnames(cmdopts)[i]
        exp_input_root = os.path.join(self.batch_input_root,
                                      str(exp_dirname))
        self.logger.debug("Applying %s XML attribute changes from batch criteria generator '%s' for exp%s in %s",
                          len(defi),
                          self.cli_arg,
                          i,
                          exp_dirname)

        core.utils.dir_create_checked(exp_input_root, exist_ok=cmdopts['exp_overwrite'])

        for chgsi in defi:
            xml_luigi.attr_change(chgsi.path, chgsi.attr, chgsi.value)

        xml_luigi.write(os.path.join(exp_input_root, batch_config_leaf))


@implements.implements(IBatchCriteriaType)
class UnivarBatchCriteria(BatchCriteria):
    """
    Base class for a univariate batch criteria.
    """
    #
    # IBatchCriteriaType overrides
    #

    def is_bivar(self) -> bool:
        return False

    def is_univar(self) -> bool:
        return True

    def populations(self, cmdopts: dict, exp_dirs: list = None) -> tp.List[int]:
        """
        Arguments:
            cmdopts: Dictionary of parsed command line options.
            exp_dirs: If is not `None`, then these directories will be used to calculate the
                      swarm sizes, rather than the results of `gen_exp_dirnames()`.

        Returns:
            The list of swarm sizes used the batched experiment, sorted.

        """
        sizes = []
        if exp_dirs is not None:
            dirs = exp_dirs
        else:
            dirs = self.gen_exp_dirnames(cmdopts)

        for d in dirs:
            exp_def = XMLAttrChangeSet.unpickle(os.path.join(self.batch_input_root,
                                                             d,
                                                             core.config.kPickleLeaf))
            for chg in exp_def:
                if chg.path == ".//arena/distribute/entity" and chg.attr == "quantity":
                    sizes.append(int(chg.value))
        return sizes


@implements.implements(IBivarBatchCriteria)
@implements.implements(IBatchCriteriaType)
class BivarBatchCriteria(BatchCriteria):
    """
    Combination of the definition of two separate batch criteria.

    """

    def __init__(self,
                 criteria1: IConcreteBatchCriteria,
                 criteria2: IConcreteBatchCriteria) -> None:
        BatchCriteria.__init__(self,
                               '+'.join([criteria1.cli_arg, criteria2.cli_arg]),
                               criteria1.main_config,
                               criteria1.batch_input_root)
        self.criteria1 = criteria1
        self.criteria2 = criteria2
    #
    # IBatchCriteriaType overrides
    #

    def is_bivar(self) -> bool:
        return True

    def is_univar(self) -> bool:
        return False

    def gen_attr_changelist(self) -> tp.List[XMLAttrChangeSet]:
        list1 = self.criteria1.gen_attr_changelist()
        list2 = self.criteria2.gen_attr_changelist()
        ret = []

        for l1 in list1:
            for l2 in list2:
                ret.append(l1 | l2)

        return ret

    def gen_tag_rmlist(self) -> tp.List[XMLTagRmList]:
        ret = self.criteria1.gen_tag_rmlist()
        ret.extend(self.criteria2.gen_tag_rmlist())
        return ret

    def gen_exp_dirnames(self, cmdopts: dict) -> tp.List[str]:
        """
        Generates a SORTED list of strings for all X/Y axis directories for the bivariate
        experiments, or both X and Y.
        """
        list1 = self.criteria1.gen_exp_dirnames(cmdopts)
        list2 = self.criteria2.gen_exp_dirnames(cmdopts)
        ret = []

        for l1 in list1:
            for l2 in list2:
                ret.append('+'.join(['c1-' + l1, 'c2-' + l2]))

        return ret

    def populations(self, cmdopts: dict) -> tp.List[tp.List[int]]:
        """
        Generate a 2D array of swarm swarm sizes used the batched experiment, in the same order as
        the directories returned from `gen_exp_dirnames()` for each criteria along each axis.

        """
        dirs = self.gen_exp_dirnames(cmdopts)

        sizes = [[0 for col in self.criteria2.gen_exp_dirnames(
            cmdopts)] for row in self.criteria1.gen_exp_dirnames(cmdopts)]

        n_chgs = len(self.criteria2.gen_attr_changelist())
        n_adds = len(self.criteria2.gen_tag_addlist())

        assert n_chgs == 0 or n_adds == 0,\
            "FATAL: Criteria defines both XML attribute changes and XML tag additions"

        for d in dirs:
            exp_def = XMLAttrChangeSet.unpickle(os.path.join(self.batch_input_root,
                                                             d,
                                                             core.config.kPickleLeaf))
            for path, attr, value in exp_def:
                if not (path == ".//arena/distribute/entity" and attr == "quantity"):
                    continue
                index = dirs.index(d)
                i = int(index / (n_chgs + n_adds))
                j = index % (n_chgs + n_adds)
                sizes[i][j] = int(value)

        return sizes

    def exp_scenario_name(self, exp_num: int) -> str:
        """
        Given the exp number in the batch, compute a valid, parsable scenario name. It is necessary
        to query this criteria after generating the changnelist in order to create generator classes
        for each experiment in the batch with the correct name and definition.

        Can only be called if constant density is one of the sub-criteria.
        """
        if isinstance(self.criteria1, constant_density.ConstantDensity):
            return self.criteria1.exp_scenario_name(int(exp_num /
                                                        len(self.criteria2.gen_attr_changelist())))
        elif isinstance(self.criteria2, constant_density.ConstantDensity):
            return self.criteria2.exp_scenario_name(int(exp_num % len(self.criteria2.gen_attr_changelist())))
        else:
            assert False, "FATAL: bivariate batch criteria does not contain constant density"
            return None

    def graph_xticks(self,
                     cmdopts: dict,
                     exp_dirs: tp.List[str] = None) -> tp.List[float]:
        dirs = []
        all_dirs = core.utils.exp_range_calc(cmdopts,
<<<<<<< HEAD
                                             cmdopts['output_root'],
=======
                                             cmdopts['batch_output_root'],
>>>>>>> 62c2e939
                                             self)

        for c1 in self.criteria1.gen_exp_dirnames(cmdopts):
            for x in all_dirs:
                leaf = os.path.split(x)[1]
                if c1 in leaf.split('+')[0]:
                    dirs.append(leaf)
                    break

        return self.criteria1.graph_xticks(cmdopts, dirs)

    def graph_yticks(self,
                     cmdopts: dict,
                     exp_dirs: tp.List[str] = None) -> tp.List[float]:
        dirs = []
        all_dirs = core.utils.exp_range_calc(cmdopts,
<<<<<<< HEAD
                                             cmdopts['output_root'],
=======
                                             cmdopts['batch_output_root'],
>>>>>>> 62c2e939
                                             self)

        for c2 in self.criteria2.gen_exp_dirnames(cmdopts):
            for y in all_dirs:
                leaf = os.path.split(y)[1]
                if c2 in leaf.split('+')[1]:
                    dirs.append(leaf)
                    break

        return self.criteria2.graph_xticks(cmdopts, dirs)

    def graph_xticklabels(self,
                          cmdopts: dict,
                          exp_dirs: tp.List[str] = None) -> tp.List[str]:
        dirs = []
        all_dirs = core.utils.exp_range_calc(cmdopts,
<<<<<<< HEAD
                                             cmdopts['output_root'],
=======
                                             cmdopts['batch_output_root'],
>>>>>>> 62c2e939
                                             self)

        for c1 in self.criteria1.gen_exp_dirnames(cmdopts):
            for x in all_dirs:
                leaf = os.path.split(x)[1]
                if c1 in leaf.split('+')[0]:
                    dirs.append(leaf)
                    break

        return self.criteria1.graph_xticklabels(cmdopts, dirs)

    def graph_yticklabels(self,
                          cmdopts: dict,
                          exp_dirs: tp.List[str] = None) -> tp.List[str]:
        dirs = []
        all_dirs = core.utils.exp_range_calc(cmdopts,
<<<<<<< HEAD
                                             cmdopts['output_root'],
=======
                                             cmdopts['batch_output_root'],
>>>>>>> 62c2e939
                                             self)

        for c2 in self.criteria2.gen_exp_dirnames(cmdopts):
            for y in all_dirs:
                leaf = os.path.split(y)[1]
                if c2 in leaf.split('+')[1]:
                    dirs.append(leaf)
                    break

        return self.criteria2.graph_xticklabels(cmdopts, dirs)

    def graph_xlabel(self, cmdopts: dict) -> str:
        return self.criteria1.graph_xlabel(cmdopts)

    def graph_ylabel(self, cmdopts: dict) -> str:
        return self.criteria2.graph_xlabel(cmdopts)

    def pm_query(self, pm: str) -> bool:
        return self.criteria1.pm_query(pm) or self.criteria2.pm_query(pm)

    def set_batch_input_root(self, root: str) -> None:
        self.batch_input_root = root
        self.criteria1.batch_input_root = root
        self.criteria2.batch_input_root = root


def factory(main_config: dict,
            cmdopts: dict,
            args,
            scenario: str = None) -> IConcreteBatchCriteria:
    if scenario is None:
        scenario = args.scenario

    if len(args.batch_criteria) == 1:
        return __univar_factory(main_config, cmdopts, args.batch_criteria[0], scenario)
    elif len(args.batch_criteria) == 2:
        assert args.batch_criteria[0] != args.batch_criteria[1],\
            "FATAL: Duplicate batch criteria passed"
        return __bivar_factory(main_config, cmdopts, args.batch_criteria, scenario)
    else:
        assert False, "FATAL: 1 or 2 batch criterias must be specified on the cmdline"
        return None


def __univar_factory(main_config: dict,
                     cmdopts: dict,
                     cli_arg: str,
                     scenario) -> IConcreteBatchCriteria:
    """
    Construct a batch criteria object from a single cmdline argument.
    """
    category = cli_arg.split('.')[0]
    path = 'projects.{0}.variables.{1}'.format(cmdopts['project'], category)

    # First, see if the variable is part of the project plugin
    if core.utils.module_exists(path):
        module = __import__(path, fromlist=["*"])
    else:  # If that does not work, it must be part of the core
        path = 'core.variables.{0}'.format(category)
        module = __import__(path, fromlist=["*"])

    ret = getattr(module, "factory")(cli_arg,
                                     main_config,
                                     cmdopts['batch_input_root'],
                                     scenario=scenario)()
    logging.info("Create univariate batch criteria '%s' from '%s'",
                 ret.__class__.__name__,
                 path)
    return ret


def __bivar_factory(main_config: dict,
                    cmdopts: dict,
                    cli_arg: tp.List[str],
                    scenario: str) -> IConcreteBatchCriteria:
    criteria1 = __univar_factory(main_config, cmdopts, cli_arg[0], scenario)
    criteria2 = __univar_factory(main_config, cmdopts, cli_arg[1], scenario)
    ret = BivarBatchCriteria(criteria1, criteria2)

    logging.info("Created bivariate batch criteria from %s,%s",
                 ret.criteria1.__class__.__name__,
                 ret.criteria2.__class__.__name__)

    return ret  # type: ignore


__api__ = [
    'BatchCriteria',
    'IConcreteBatchCriteria',
    'UnivarBatchCriteria',
    'BivarBatchCriteria',
]
<|MERGE_RESOLUTION|>--- conflicted
+++ resolved
@@ -1,613 +1,597 @@
-# Copyright 2019 John Harwell, All rights reserved.
-#
-#  This file is part of SIERRA.
-#
-#  SIERRA is free software: you can redistribute it and/or modify it under the
-#  terms of the GNU General Public License as published by the Free Software
-#  Foundation, either version 3 of the License, or (at your option) any later
-#  version.
-#
-#  SIERRA is distributed in the hope that it will be useful, but WITHOUT ANY
-#  WARRANTY; without even the implied warranty of MERCHANTABILITY or FITNESS FOR
-#  A PARTICULAR PURPOSE.  See the GNU General Public License for more details.
-#
-#  You should have received a copy of the GNU General Public License along with
-#  SIERRA.  If not, see <http://www.gnu.org/licenses/
-"""
-Base classes for defining the variables in SIERRA which are then used to define sets of experiments
-to run. See :ref:`ln-batch-criteria` for full documentation.
-"""
-# Core packages
-import os
-import logging
-import typing as tp
-
-# 3rd party packages
-import implements
-
-# Project packages
-import core.utils
-import core.xml_luigi
-from core.variables import constant_density, base_variable
-from core.vector import Vector3D
-from core.xml_luigi import XMLAttrChangeSet, XMLTagRmList, XMLTagAddList
-import core.config
-
-
-class IConcreteBatchCriteria(implements.Interface):
-    """
-    'Final' interface that user-visible batch criteria variables need to implement to indicate that
-    they can be used as such, as they contain no virtual methods.
-    """
-
-    def graph_xticks(self,
-                     cmdopts: dict,
-                     exp_dirs: tp.List[str] = None) -> tp.List[float]:
-        """
-
-        Arguments:
-            cmdopts: Dictionary of parsed command line options.
-            exp_dirs: If not None, then this list of directories directories will be used to
-                      calculate the ticks, rather than the results of gen_exp_dirnames().
-
-        Returns:
-            A list of values to use as the X axis tick values for graph generation.
-
-        """
-
-    def graph_xticklabels(self,
-                          cmdopts: dict,
-                          exp_dirs: tp.List[str] = None) -> tp.List[str]:
-        """
-
-        Arguments:
-            cmdopts: Dictionary of parsed command line options.
-            exp_dirs: If not None, then these directories will be used to calculate the labels,
-                      rather than the results of gen_exp_dirnames().
-
-        Returns:
-            A list of values to use as the X axis tick labels for graph generation.
-
-        """
-
-    def graph_xlabel(self, cmdopts: dict) -> str:
-        """
-        Returns:
-            The X-label that should be used for the graphs of various performance measures across
-            batch criteria.
-        """
-
-    def pm_query(self, pm: str) -> bool:
-        """
-        Arguments:
-            pm: A possible performance measure to generate from the results of the batched
-                experiment defined by this object.
-
-        Returns:
-            `True` if the specified pm should be generated for the current object, and
-            `False` otherwise.
-        """
-
-    def inter_exp_graphs_exclude_exp0(self) -> bool:
-        """
-        Do the inter-experiment graphs for this batch criteria exclude exp0 ?
-
-        Needed for correct stage5 comparison graph generation for univariate criteria.
-        """
-
-
-class IBivarBatchCriteria(implements.Interface):
-    def graph_yticks(self,
-                     cmdopts: dict,
-                     exp_dirs: tp.List[str] = None) -> tp.List[float]:
-        """
-
-        Arguments:
-            cmdopts: Dictionary of parsed command line options.
-            exp_dirs: If not None, then these directories will be used to calculate the ticks,
-                      rather than the results of gen_exp_dirnames().
-
-        Returns:
-            A list of criteria-specific values to use as the Y axis tick values for graph
-            generation.
-
-        """
-
-    def graph_yticklabels(self,
-                          cmdopts: dict,
-                          exp_dirs: tp.List[str] = None) -> tp.List[str]:
-        """
-
-        Arguments:
-            cmdopts: Dictionary of parsed command line options.
-            exp_dirs: If not None, then these directories will be used to calculate the labels,
-                      rather than the results of gen_exp_dirnames().
-
-        Returns:
-            A list of values to use as the Y axis tick labels for graph generation.
-
-        """
-
-    def graph_ylabel(self, cmdopts: dict) -> str:
-        """
-        Returns:
-            The Y-label that should be used for the graphs of various performance measures across
-            batch criteria. Only needed by bivar batch criteria.
-        """
-
-
-class IBatchCriteriaType(implements.Interface):
-    def is_bivar(self) -> bool:
-        """
-        Returns:
-            `True` if this class is a bivariate batch criteria instance, and `False` otherwise.
-        """
-        raise NotImplementedError
-
-    def is_univar(self) -> bool:
-        """
-
-        Returns:
-            `True` if this class is a univar batch criteria instance, and `False` otherwise.
-        """
-        raise NotImplementedError
-
-
-@implements.implements(base_variable.IBaseVariable)
-class BatchCriteria():
-    """
-    Defines the list of sets of changes to make to a template input file in order to run a related
-    set of of experiments.
-
-    Attributes:
-        cli_arg: Unparsed batch criteria string from command line.
-        main_config: Parsed dictionary of main YAML configuration.
-        batch_input_root: Absolute path to the directory where batch experiment directories
-                               should be created.
-
-    """
-
-    kPMNames = ['raw', 'scalability', 'self-org', 'flexibility', 'robustness']
-
-    def __init__(self,
-                 cli_arg: str,
-                 main_config: dict,
-                 batch_input_root: str) -> None:
-        self.cli_arg = cli_arg
-        self.main_config = main_config
-        self.batch_input_root = batch_input_root
-
-        self.cat_str = cli_arg.split('.')[0]
-        self.def_str = '.'.join(cli_arg.split('.')[1:])
-        self.logger = logging.getLogger(__name__)
-
-    # Stub out IBaseVariable because all concrete batch criteria only implement a subset of them.
-
-    def gen_attr_changelist(self) -> tp.List[XMLAttrChangeSet]:
-        return []
-
-    def gen_tag_rmlist(self) -> tp.List[XMLTagRmList]:
-        return []
-
-    def gen_tag_addlist(self) -> tp.List[XMLTagAddList]:
-        return []
-
-    def gen_exp_dirnames(self, cmdopts: dict) -> tp.List[str]:
-        """
-        Generate list of strings from the current changelist to use for directory names within a
-        batched experiment.
-
-        Returns:
-            List of directory names for current experiment
-
-        """
-        return []
-
-    def arena_dims(self) -> list:
-        """
-        Returns:
-            Arena dimensions used for each experiment in the batch. Not applicable to all
-            criteria.
-        """
-        dims = []
-        for exp in self.gen_attr_changelist():
-            for c in exp:
-                if c.path == ".//arena" and c.attr == "size":
-                    x, y, z = c.value.split(',')
-                    dims.append(core.utils.ArenaExtent(Vector3D(int(float(x)),
-                                                                int(float(y)),
-                                                                int(float(z)))))
-
-        assert len(dims) > 0, "Scenario dimensions not contained in batch criteria"
-        return dims
-
-    def n_exp(self) -> int:
-        exps = [i for i in os.listdir(self.batch_input_root) if
-                os.path.isdir(os.path.join(self.batch_input_root, i)) and i not in
-                self.main_config['sierra']['collate_csv_leaf']]
-        return len(exps)
-
-    def pickle_exp_defs(self, cmdopts: dict) -> None:
-        defs = list(self.gen_attr_changelist())
-        for i, exp_def in enumerate(defs):
-            exp_dirname = self.gen_exp_dirnames(cmdopts)[i]
-            pkl_path = os.path.join(self.batch_input_root,
-                                    exp_dirname,
-                                    core.config.kPickleLeaf)
-            exp_def.pickle(pkl_path)
-
-    def scaffold_exps(self,
-                      xml_luigi: core.xml_luigi.XMLLuigi,
-                      batch_config_leaf: str,
-                      cmdopts: dict) -> None:
-        """
-        Scaffold a batched experiment by taking the raw template input file and applying the XML
-        attribute changes to it, and saving the result in the experiment input directory in each
-        experiment in the batch.
-
-        Note that batch criteria which use XML tag additions are NOT valid, because those
-        necessarily have a dictionary of attr,value pairs for the new tag to add, and these cannot
-        be pickled for successful retrieval later.
-
-        """
-        assert len(self.gen_tag_addlist()) == 0, "FATAL: Batch criteria cannot add XML tags"
-        chg_defs = self.gen_attr_changelist()
-        n_exps = len(chg_defs)
-
-        self.logger.info("Scaffolding experiments from batch criteria '%s' by modifying %s XML tags",
-                         self.cli_arg,
-                         len(chg_defs[0]))
-
-        for i, defi in enumerate(chg_defs):
-            self._scaffold_expi(xml_luigi, defi, i, cmdopts, batch_config_leaf)
-
-        n_exp_dirs = len(os.listdir(self.batch_input_root))
-        if n_exps != n_exp_dirs:
-            msg1 = "Size of batched experiment ({0}) != # exp dirs ({1}): possibly caused by:".format(n_exps,
-                                                                                                      n_exp_dirs)
-            msg2 = "(1) Changing batch criteria without changing the generation root ({0})".format(
-                self.batch_input_root)
-            msg3 = "(2) Sharing {0} between different batch criteria".format(
-                self.batch_input_root)
-
-            self.logger.critical(msg1)
-            self.logger.critical(msg2)
-            self.logger.critical(msg3)
-            raise ValueError("Batch experiment size/# exp dir mismatch")
-
-    def _scaffold_expi(self,
-                       xml_luigi,
-                       defi: XMLAttrChangeSet,
-                       i: int,
-                       cmdopts: dict,
-                       batch_config_leaf: str) -> None:
-        exp_dirname = self.gen_exp_dirnames(cmdopts)[i]
-        exp_input_root = os.path.join(self.batch_input_root,
-                                      str(exp_dirname))
-        self.logger.debug("Applying %s XML attribute changes from batch criteria generator '%s' for exp%s in %s",
-                          len(defi),
-                          self.cli_arg,
-                          i,
-                          exp_dirname)
-
-        core.utils.dir_create_checked(exp_input_root, exist_ok=cmdopts['exp_overwrite'])
-
-        for chgsi in defi:
-            xml_luigi.attr_change(chgsi.path, chgsi.attr, chgsi.value)
-
-        xml_luigi.write(os.path.join(exp_input_root, batch_config_leaf))
-
-
-@implements.implements(IBatchCriteriaType)
-class UnivarBatchCriteria(BatchCriteria):
-    """
-    Base class for a univariate batch criteria.
-    """
-    #
-    # IBatchCriteriaType overrides
-    #
-
-    def is_bivar(self) -> bool:
-        return False
-
-    def is_univar(self) -> bool:
-        return True
-
-    def populations(self, cmdopts: dict, exp_dirs: list = None) -> tp.List[int]:
-        """
-        Arguments:
-            cmdopts: Dictionary of parsed command line options.
-            exp_dirs: If is not `None`, then these directories will be used to calculate the
-                      swarm sizes, rather than the results of `gen_exp_dirnames()`.
-
-        Returns:
-            The list of swarm sizes used the batched experiment, sorted.
-
-        """
-        sizes = []
-        if exp_dirs is not None:
-            dirs = exp_dirs
-        else:
-            dirs = self.gen_exp_dirnames(cmdopts)
-
-        for d in dirs:
-            exp_def = XMLAttrChangeSet.unpickle(os.path.join(self.batch_input_root,
-                                                             d,
-                                                             core.config.kPickleLeaf))
-            for chg in exp_def:
-                if chg.path == ".//arena/distribute/entity" and chg.attr == "quantity":
-                    sizes.append(int(chg.value))
-        return sizes
-
-
-@implements.implements(IBivarBatchCriteria)
-@implements.implements(IBatchCriteriaType)
-class BivarBatchCriteria(BatchCriteria):
-    """
-    Combination of the definition of two separate batch criteria.
-
-    """
-
-    def __init__(self,
-                 criteria1: IConcreteBatchCriteria,
-                 criteria2: IConcreteBatchCriteria) -> None:
-        BatchCriteria.__init__(self,
-                               '+'.join([criteria1.cli_arg, criteria2.cli_arg]),
-                               criteria1.main_config,
-                               criteria1.batch_input_root)
-        self.criteria1 = criteria1
-        self.criteria2 = criteria2
-    #
-    # IBatchCriteriaType overrides
-    #
-
-    def is_bivar(self) -> bool:
-        return True
-
-    def is_univar(self) -> bool:
-        return False
-
-    def gen_attr_changelist(self) -> tp.List[XMLAttrChangeSet]:
-        list1 = self.criteria1.gen_attr_changelist()
-        list2 = self.criteria2.gen_attr_changelist()
-        ret = []
-
-        for l1 in list1:
-            for l2 in list2:
-                ret.append(l1 | l2)
-
-        return ret
-
-    def gen_tag_rmlist(self) -> tp.List[XMLTagRmList]:
-        ret = self.criteria1.gen_tag_rmlist()
-        ret.extend(self.criteria2.gen_tag_rmlist())
-        return ret
-
-    def gen_exp_dirnames(self, cmdopts: dict) -> tp.List[str]:
-        """
-        Generates a SORTED list of strings for all X/Y axis directories for the bivariate
-        experiments, or both X and Y.
-        """
-        list1 = self.criteria1.gen_exp_dirnames(cmdopts)
-        list2 = self.criteria2.gen_exp_dirnames(cmdopts)
-        ret = []
-
-        for l1 in list1:
-            for l2 in list2:
-                ret.append('+'.join(['c1-' + l1, 'c2-' + l2]))
-
-        return ret
-
-    def populations(self, cmdopts: dict) -> tp.List[tp.List[int]]:
-        """
-        Generate a 2D array of swarm swarm sizes used the batched experiment, in the same order as
-        the directories returned from `gen_exp_dirnames()` for each criteria along each axis.
-
-        """
-        dirs = self.gen_exp_dirnames(cmdopts)
-
-        sizes = [[0 for col in self.criteria2.gen_exp_dirnames(
-            cmdopts)] for row in self.criteria1.gen_exp_dirnames(cmdopts)]
-
-        n_chgs = len(self.criteria2.gen_attr_changelist())
-        n_adds = len(self.criteria2.gen_tag_addlist())
-
-        assert n_chgs == 0 or n_adds == 0,\
-            "FATAL: Criteria defines both XML attribute changes and XML tag additions"
-
-        for d in dirs:
-            exp_def = XMLAttrChangeSet.unpickle(os.path.join(self.batch_input_root,
-                                                             d,
-                                                             core.config.kPickleLeaf))
-            for path, attr, value in exp_def:
-                if not (path == ".//arena/distribute/entity" and attr == "quantity"):
-                    continue
-                index = dirs.index(d)
-                i = int(index / (n_chgs + n_adds))
-                j = index % (n_chgs + n_adds)
-                sizes[i][j] = int(value)
-
-        return sizes
-
-    def exp_scenario_name(self, exp_num: int) -> str:
-        """
-        Given the exp number in the batch, compute a valid, parsable scenario name. It is necessary
-        to query this criteria after generating the changnelist in order to create generator classes
-        for each experiment in the batch with the correct name and definition.
-
-        Can only be called if constant density is one of the sub-criteria.
-        """
-        if isinstance(self.criteria1, constant_density.ConstantDensity):
-            return self.criteria1.exp_scenario_name(int(exp_num /
-                                                        len(self.criteria2.gen_attr_changelist())))
-        elif isinstance(self.criteria2, constant_density.ConstantDensity):
-            return self.criteria2.exp_scenario_name(int(exp_num % len(self.criteria2.gen_attr_changelist())))
-        else:
-            assert False, "FATAL: bivariate batch criteria does not contain constant density"
-            return None
-
-    def graph_xticks(self,
-                     cmdopts: dict,
-                     exp_dirs: tp.List[str] = None) -> tp.List[float]:
-        dirs = []
-        all_dirs = core.utils.exp_range_calc(cmdopts,
-<<<<<<< HEAD
-                                             cmdopts['output_root'],
-=======
-                                             cmdopts['batch_output_root'],
->>>>>>> 62c2e939
-                                             self)
-
-        for c1 in self.criteria1.gen_exp_dirnames(cmdopts):
-            for x in all_dirs:
-                leaf = os.path.split(x)[1]
-                if c1 in leaf.split('+')[0]:
-                    dirs.append(leaf)
-                    break
-
-        return self.criteria1.graph_xticks(cmdopts, dirs)
-
-    def graph_yticks(self,
-                     cmdopts: dict,
-                     exp_dirs: tp.List[str] = None) -> tp.List[float]:
-        dirs = []
-        all_dirs = core.utils.exp_range_calc(cmdopts,
-<<<<<<< HEAD
-                                             cmdopts['output_root'],
-=======
-                                             cmdopts['batch_output_root'],
->>>>>>> 62c2e939
-                                             self)
-
-        for c2 in self.criteria2.gen_exp_dirnames(cmdopts):
-            for y in all_dirs:
-                leaf = os.path.split(y)[1]
-                if c2 in leaf.split('+')[1]:
-                    dirs.append(leaf)
-                    break
-
-        return self.criteria2.graph_xticks(cmdopts, dirs)
-
-    def graph_xticklabels(self,
-                          cmdopts: dict,
-                          exp_dirs: tp.List[str] = None) -> tp.List[str]:
-        dirs = []
-        all_dirs = core.utils.exp_range_calc(cmdopts,
-<<<<<<< HEAD
-                                             cmdopts['output_root'],
-=======
-                                             cmdopts['batch_output_root'],
->>>>>>> 62c2e939
-                                             self)
-
-        for c1 in self.criteria1.gen_exp_dirnames(cmdopts):
-            for x in all_dirs:
-                leaf = os.path.split(x)[1]
-                if c1 in leaf.split('+')[0]:
-                    dirs.append(leaf)
-                    break
-
-        return self.criteria1.graph_xticklabels(cmdopts, dirs)
-
-    def graph_yticklabels(self,
-                          cmdopts: dict,
-                          exp_dirs: tp.List[str] = None) -> tp.List[str]:
-        dirs = []
-        all_dirs = core.utils.exp_range_calc(cmdopts,
-<<<<<<< HEAD
-                                             cmdopts['output_root'],
-=======
-                                             cmdopts['batch_output_root'],
->>>>>>> 62c2e939
-                                             self)
-
-        for c2 in self.criteria2.gen_exp_dirnames(cmdopts):
-            for y in all_dirs:
-                leaf = os.path.split(y)[1]
-                if c2 in leaf.split('+')[1]:
-                    dirs.append(leaf)
-                    break
-
-        return self.criteria2.graph_xticklabels(cmdopts, dirs)
-
-    def graph_xlabel(self, cmdopts: dict) -> str:
-        return self.criteria1.graph_xlabel(cmdopts)
-
-    def graph_ylabel(self, cmdopts: dict) -> str:
-        return self.criteria2.graph_xlabel(cmdopts)
-
-    def pm_query(self, pm: str) -> bool:
-        return self.criteria1.pm_query(pm) or self.criteria2.pm_query(pm)
-
-    def set_batch_input_root(self, root: str) -> None:
-        self.batch_input_root = root
-        self.criteria1.batch_input_root = root
-        self.criteria2.batch_input_root = root
-
-
-def factory(main_config: dict,
-            cmdopts: dict,
-            args,
-            scenario: str = None) -> IConcreteBatchCriteria:
-    if scenario is None:
-        scenario = args.scenario
-
-    if len(args.batch_criteria) == 1:
-        return __univar_factory(main_config, cmdopts, args.batch_criteria[0], scenario)
-    elif len(args.batch_criteria) == 2:
-        assert args.batch_criteria[0] != args.batch_criteria[1],\
-            "FATAL: Duplicate batch criteria passed"
-        return __bivar_factory(main_config, cmdopts, args.batch_criteria, scenario)
-    else:
-        assert False, "FATAL: 1 or 2 batch criterias must be specified on the cmdline"
-        return None
-
-
-def __univar_factory(main_config: dict,
-                     cmdopts: dict,
-                     cli_arg: str,
-                     scenario) -> IConcreteBatchCriteria:
-    """
-    Construct a batch criteria object from a single cmdline argument.
-    """
-    category = cli_arg.split('.')[0]
-    path = 'projects.{0}.variables.{1}'.format(cmdopts['project'], category)
-
-    # First, see if the variable is part of the project plugin
-    if core.utils.module_exists(path):
-        module = __import__(path, fromlist=["*"])
-    else:  # If that does not work, it must be part of the core
-        path = 'core.variables.{0}'.format(category)
-        module = __import__(path, fromlist=["*"])
-
-    ret = getattr(module, "factory")(cli_arg,
-                                     main_config,
-                                     cmdopts['batch_input_root'],
-                                     scenario=scenario)()
-    logging.info("Create univariate batch criteria '%s' from '%s'",
-                 ret.__class__.__name__,
-                 path)
-    return ret
-
-
-def __bivar_factory(main_config: dict,
-                    cmdopts: dict,
-                    cli_arg: tp.List[str],
-                    scenario: str) -> IConcreteBatchCriteria:
-    criteria1 = __univar_factory(main_config, cmdopts, cli_arg[0], scenario)
-    criteria2 = __univar_factory(main_config, cmdopts, cli_arg[1], scenario)
-    ret = BivarBatchCriteria(criteria1, criteria2)
-
-    logging.info("Created bivariate batch criteria from %s,%s",
-                 ret.criteria1.__class__.__name__,
-                 ret.criteria2.__class__.__name__)
-
-    return ret  # type: ignore
-
-
-__api__ = [
-    'BatchCriteria',
-    'IConcreteBatchCriteria',
-    'UnivarBatchCriteria',
-    'BivarBatchCriteria',
-]
+# Copyright 2019 John Harwell, All rights reserved.
+#
+#  This file is part of SIERRA.
+#
+#  SIERRA is free software: you can redistribute it and/or modify it under the
+#  terms of the GNU General Public License as published by the Free Software
+#  Foundation, either version 3 of the License, or (at your option) any later
+#  version.
+#
+#  SIERRA is distributed in the hope that it will be useful, but WITHOUT ANY
+#  WARRANTY; without even the implied warranty of MERCHANTABILITY or FITNESS FOR
+#  A PARTICULAR PURPOSE.  See the GNU General Public License for more details.
+#
+#  You should have received a copy of the GNU General Public License along with
+#  SIERRA.  If not, see <http://www.gnu.org/licenses/
+"""
+Base classes for defining the variables in SIERRA which are then used to define sets of experiments
+to run. See :ref:`ln-batch-criteria` for full documentation.
+"""
+# Core packages
+import os
+import logging
+import typing as tp
+
+# 3rd party packages
+import implements
+
+# Project packages
+import core.utils
+import core.xml_luigi
+from core.variables import constant_density, base_variable
+from core.vector import Vector3D
+from core.xml_luigi import XMLAttrChangeSet, XMLTagRmList, XMLTagAddList
+import core.config
+
+
+class IConcreteBatchCriteria(implements.Interface):
+    """
+    'Final' interface that user-visible batch criteria variables need to implement to indicate that
+    they can be used as such, as they contain no virtual methods.
+    """
+
+    def graph_xticks(self,
+                     cmdopts: dict,
+                     exp_dirs: tp.List[str] = None) -> tp.List[float]:
+        """
+
+        Arguments:
+            cmdopts: Dictionary of parsed command line options.
+            exp_dirs: If not None, then this list of directories directories will be used to
+                      calculate the ticks, rather than the results of gen_exp_dirnames().
+
+        Returns:
+            A list of values to use as the X axis tick values for graph generation.
+
+        """
+
+    def graph_xticklabels(self,
+                          cmdopts: dict,
+                          exp_dirs: tp.List[str] = None) -> tp.List[str]:
+        """
+
+        Arguments:
+            cmdopts: Dictionary of parsed command line options.
+            exp_dirs: If not None, then these directories will be used to calculate the labels,
+                      rather than the results of gen_exp_dirnames().
+
+        Returns:
+            A list of values to use as the X axis tick labels for graph generation.
+
+        """
+
+    def graph_xlabel(self, cmdopts: dict) -> str:
+        """
+        Returns:
+            The X-label that should be used for the graphs of various performance measures across
+            batch criteria.
+        """
+
+    def pm_query(self, pm: str) -> bool:
+        """
+        Arguments:
+            pm: A possible performance measure to generate from the results of the batched
+                experiment defined by this object.
+
+        Returns:
+            `True` if the specified pm should be generated for the current object, and
+            `False` otherwise.
+        """
+
+    def inter_exp_graphs_exclude_exp0(self) -> bool:
+        """
+        Do the inter-experiment graphs for this batch criteria exclude exp0 ?
+
+        Needed for correct stage5 comparison graph generation for univariate criteria.
+        """
+
+
+class IBivarBatchCriteria(implements.Interface):
+    def graph_yticks(self,
+                     cmdopts: dict,
+                     exp_dirs: tp.List[str] = None) -> tp.List[float]:
+        """
+
+        Arguments:
+            cmdopts: Dictionary of parsed command line options.
+            exp_dirs: If not None, then these directories will be used to calculate the ticks,
+                      rather than the results of gen_exp_dirnames().
+
+        Returns:
+            A list of criteria-specific values to use as the Y axis tick values for graph
+            generation.
+
+        """
+
+    def graph_yticklabels(self,
+                          cmdopts: dict,
+                          exp_dirs: tp.List[str] = None) -> tp.List[str]:
+        """
+
+        Arguments:
+            cmdopts: Dictionary of parsed command line options.
+            exp_dirs: If not None, then these directories will be used to calculate the labels,
+                      rather than the results of gen_exp_dirnames().
+
+        Returns:
+            A list of values to use as the Y axis tick labels for graph generation.
+
+        """
+
+    def graph_ylabel(self, cmdopts: dict) -> str:
+        """
+        Returns:
+            The Y-label that should be used for the graphs of various performance measures across
+            batch criteria. Only needed by bivar batch criteria.
+        """
+
+
+class IBatchCriteriaType(implements.Interface):
+    def is_bivar(self) -> bool:
+        """
+        Returns:
+            `True` if this class is a bivariate batch criteria instance, and `False` otherwise.
+        """
+        raise NotImplementedError
+
+    def is_univar(self) -> bool:
+        """
+
+        Returns:
+            `True` if this class is a univar batch criteria instance, and `False` otherwise.
+        """
+        raise NotImplementedError
+
+
+@implements.implements(base_variable.IBaseVariable)
+class BatchCriteria():
+    """
+    Defines the list of sets of changes to make to a template input file in order to run a related
+    set of of experiments.
+
+    Attributes:
+        cli_arg: Unparsed batch criteria string from command line.
+        main_config: Parsed dictionary of main YAML configuration.
+        batch_input_root: Absolute path to the directory where batch experiment directories
+                               should be created.
+
+    """
+
+    kPMNames = ['raw', 'scalability', 'self-org', 'flexibility', 'robustness']
+
+    def __init__(self,
+                 cli_arg: str,
+                 main_config: dict,
+                 batch_input_root: str) -> None:
+        self.cli_arg = cli_arg
+        self.main_config = main_config
+        self.batch_input_root = batch_input_root
+
+        self.cat_str = cli_arg.split('.')[0]
+        self.def_str = '.'.join(cli_arg.split('.')[1:])
+        self.logger = logging.getLogger(__name__)
+
+    # Stub out IBaseVariable because all concrete batch criteria only implement a subset of them.
+
+    def gen_attr_changelist(self) -> tp.List[XMLAttrChangeSet]:
+        return []
+
+    def gen_tag_rmlist(self) -> tp.List[XMLTagRmList]:
+        return []
+
+    def gen_tag_addlist(self) -> tp.List[XMLTagAddList]:
+        return []
+
+    def gen_exp_dirnames(self, cmdopts: dict) -> tp.List[str]:
+        """
+        Generate list of strings from the current changelist to use for directory names within a
+        batched experiment.
+
+        Returns:
+            List of directory names for current experiment
+
+        """
+        return []
+
+    def arena_dims(self) -> list:
+        """
+        Returns:
+            Arena dimensions used for each experiment in the batch. Not applicable to all
+            criteria.
+        """
+        dims = []
+        for exp in self.gen_attr_changelist():
+            for c in exp:
+                if c.path == ".//arena" and c.attr == "size":
+                    x, y, z = c.value.split(',')
+                    dims.append(core.utils.ArenaExtent(Vector3D(int(float(x)),
+                                                                int(float(y)),
+                                                                int(float(z)))))
+
+        assert len(dims) > 0, "Scenario dimensions not contained in batch criteria"
+        return dims
+
+    def n_exp(self) -> int:
+        exps = [i for i in os.listdir(self.batch_input_root) if
+                os.path.isdir(os.path.join(self.batch_input_root, i)) and i not in
+                self.main_config['sierra']['collate_csv_leaf']]
+        return len(exps)
+
+    def pickle_exp_defs(self, cmdopts: dict) -> None:
+        defs = list(self.gen_attr_changelist())
+        for i, exp_def in enumerate(defs):
+            exp_dirname = self.gen_exp_dirnames(cmdopts)[i]
+            pkl_path = os.path.join(self.batch_input_root,
+                                    exp_dirname,
+                                    core.config.kPickleLeaf)
+            exp_def.pickle(pkl_path)
+
+    def scaffold_exps(self,
+                      xml_luigi: core.xml_luigi.XMLLuigi,
+                      batch_config_leaf: str,
+                      cmdopts: dict) -> None:
+        """
+        Scaffold a batched experiment by taking the raw template input file and applying the XML
+        attribute changes to it, and saving the result in the experiment input directory in each
+        experiment in the batch.
+
+        Note that batch criteria which use XML tag additions are NOT valid, because those
+        necessarily have a dictionary of attr,value pairs for the new tag to add, and these cannot
+        be pickled for successful retrieval later.
+
+        """
+        assert len(self.gen_tag_addlist()) == 0, "FATAL: Batch criteria cannot add XML tags"
+        chg_defs = self.gen_attr_changelist()
+        n_exps = len(chg_defs)
+
+        self.logger.info("Scaffolding experiments from batch criteria '%s' by modifying %s XML tags",
+                         self.cli_arg,
+                         len(chg_defs[0]))
+
+        for i, defi in enumerate(chg_defs):
+            self._scaffold_expi(xml_luigi, defi, i, cmdopts, batch_config_leaf)
+
+        n_exp_dirs = len(os.listdir(self.batch_input_root))
+        if n_exps != n_exp_dirs:
+            msg1 = "Size of batched experiment ({0}) != # exp dirs ({1}): possibly caused by:".format(n_exps,
+                                                                                                      n_exp_dirs)
+            msg2 = "(1) Changing batch criteria without changing the generation root ({0})".format(
+                self.batch_input_root)
+            msg3 = "(2) Sharing {0} between different batch criteria".format(
+                self.batch_input_root)
+
+            self.logger.critical(msg1)
+            self.logger.critical(msg2)
+            self.logger.critical(msg3)
+            raise ValueError("Batch experiment size/# exp dir mismatch")
+
+    def _scaffold_expi(self,
+                       xml_luigi,
+                       defi: XMLAttrChangeSet,
+                       i: int,
+                       cmdopts: dict,
+                       batch_config_leaf: str) -> None:
+        exp_dirname = self.gen_exp_dirnames(cmdopts)[i]
+        exp_input_root = os.path.join(self.batch_input_root,
+                                      str(exp_dirname))
+        self.logger.debug("Applying %s XML attribute changes from batch criteria generator '%s' for exp%s in %s",
+                          len(defi),
+                          self.cli_arg,
+                          i,
+                          exp_dirname)
+
+        core.utils.dir_create_checked(exp_input_root, exist_ok=cmdopts['exp_overwrite'])
+
+        for chgsi in defi:
+            xml_luigi.attr_change(chgsi.path, chgsi.attr, chgsi.value)
+
+        xml_luigi.write(os.path.join(exp_input_root, batch_config_leaf))
+
+
+@implements.implements(IBatchCriteriaType)
+class UnivarBatchCriteria(BatchCriteria):
+    """
+    Base class for a univariate batch criteria.
+    """
+    #
+    # IBatchCriteriaType overrides
+    #
+
+    def is_bivar(self) -> bool:
+        return False
+
+    def is_univar(self) -> bool:
+        return True
+
+    def populations(self, cmdopts: dict, exp_dirs: list = None) -> tp.List[int]:
+        """
+        Arguments:
+            cmdopts: Dictionary of parsed command line options.
+            exp_dirs: If is not `None`, then these directories will be used to calculate the
+                      swarm sizes, rather than the results of `gen_exp_dirnames()`.
+
+        Returns:
+            The list of swarm sizes used the batched experiment, sorted.
+
+        """
+        sizes = []
+        if exp_dirs is not None:
+            dirs = exp_dirs
+        else:
+            dirs = self.gen_exp_dirnames(cmdopts)
+
+        for d in dirs:
+            exp_def = XMLAttrChangeSet.unpickle(os.path.join(self.batch_input_root,
+                                                             d,
+                                                             core.config.kPickleLeaf))
+            for chg in exp_def:
+                if chg.path == ".//arena/distribute/entity" and chg.attr == "quantity":
+                    sizes.append(int(chg.value))
+        return sizes
+
+
+@implements.implements(IBivarBatchCriteria)
+@implements.implements(IBatchCriteriaType)
+class BivarBatchCriteria(BatchCriteria):
+    """
+    Combination of the definition of two separate batch criteria.
+
+    """
+
+    def __init__(self,
+                 criteria1: IConcreteBatchCriteria,
+                 criteria2: IConcreteBatchCriteria) -> None:
+        BatchCriteria.__init__(self,
+                               '+'.join([criteria1.cli_arg, criteria2.cli_arg]),
+                               criteria1.main_config,
+                               criteria1.batch_input_root)
+        self.criteria1 = criteria1
+        self.criteria2 = criteria2
+    #
+    # IBatchCriteriaType overrides
+    #
+
+    def is_bivar(self) -> bool:
+        return True
+
+    def is_univar(self) -> bool:
+        return False
+
+    def gen_attr_changelist(self) -> tp.List[XMLAttrChangeSet]:
+        list1 = self.criteria1.gen_attr_changelist()
+        list2 = self.criteria2.gen_attr_changelist()
+        ret = []
+
+        for l1 in list1:
+            for l2 in list2:
+                ret.append(l1 | l2)
+
+        return ret
+
+    def gen_tag_rmlist(self) -> tp.List[XMLTagRmList]:
+        ret = self.criteria1.gen_tag_rmlist()
+        ret.extend(self.criteria2.gen_tag_rmlist())
+        return ret
+
+    def gen_exp_dirnames(self, cmdopts: dict) -> tp.List[str]:
+        """
+        Generates a SORTED list of strings for all X/Y axis directories for the bivariate
+        experiments, or both X and Y.
+        """
+        list1 = self.criteria1.gen_exp_dirnames(cmdopts)
+        list2 = self.criteria2.gen_exp_dirnames(cmdopts)
+        ret = []
+
+        for l1 in list1:
+            for l2 in list2:
+                ret.append('+'.join(['c1-' + l1, 'c2-' + l2]))
+
+        return ret
+
+    def populations(self, cmdopts: dict) -> tp.List[tp.List[int]]:
+        """
+        Generate a 2D array of swarm swarm sizes used the batched experiment, in the same order as
+        the directories returned from `gen_exp_dirnames()` for each criteria along each axis.
+
+        """
+        dirs = self.gen_exp_dirnames(cmdopts)
+
+        sizes = [[0 for col in self.criteria2.gen_exp_dirnames(
+            cmdopts)] for row in self.criteria1.gen_exp_dirnames(cmdopts)]
+
+        n_chgs = len(self.criteria2.gen_attr_changelist())
+        n_adds = len(self.criteria2.gen_tag_addlist())
+
+        assert n_chgs == 0 or n_adds == 0,\
+            "FATAL: Criteria defines both XML attribute changes and XML tag additions"
+
+        for d in dirs:
+            exp_def = XMLAttrChangeSet.unpickle(os.path.join(self.batch_input_root,
+                                                             d,
+                                                             core.config.kPickleLeaf))
+            for path, attr, value in exp_def:
+                if not (path == ".//arena/distribute/entity" and attr == "quantity"):
+                    continue
+                index = dirs.index(d)
+                i = int(index / (n_chgs + n_adds))
+                j = index % (n_chgs + n_adds)
+                sizes[i][j] = int(value)
+
+        return sizes
+
+    def exp_scenario_name(self, exp_num: int) -> str:
+        """
+        Given the exp number in the batch, compute a valid, parsable scenario name. It is necessary
+        to query this criteria after generating the changnelist in order to create generator classes
+        for each experiment in the batch with the correct name and definition.
+
+        Can only be called if constant density is one of the sub-criteria.
+        """
+        if isinstance(self.criteria1, constant_density.ConstantDensity):
+            return self.criteria1.exp_scenario_name(int(exp_num /
+                                                        len(self.criteria2.gen_attr_changelist())))
+        elif isinstance(self.criteria2, constant_density.ConstantDensity):
+            return self.criteria2.exp_scenario_name(int(exp_num % len(self.criteria2.gen_attr_changelist())))
+        else:
+            assert False, "FATAL: bivariate batch criteria does not contain constant density"
+            return None
+
+    def graph_xticks(self,
+                     cmdopts: dict,
+                     exp_dirs: tp.List[str] = None) -> tp.List[float]:
+        dirs = []
+        all_dirs = core.utils.exp_range_calc(cmdopts,
+                                             cmdopts['batch_output_root'],
+                                             self)
+
+        for c1 in self.criteria1.gen_exp_dirnames(cmdopts):
+            for x in all_dirs:
+                leaf = os.path.split(x)[1]
+                if c1 in leaf.split('+')[0]:
+                    dirs.append(leaf)
+                    break
+
+        return self.criteria1.graph_xticks(cmdopts, dirs)
+
+    def graph_yticks(self,
+                     cmdopts: dict,
+                     exp_dirs: tp.List[str] = None) -> tp.List[float]:
+        dirs = []
+        all_dirs = core.utils.exp_range_calc(cmdopts,
+                                             cmdopts['batch_output_root'],
+                                             self)
+
+        for c2 in self.criteria2.gen_exp_dirnames(cmdopts):
+            for y in all_dirs:
+                leaf = os.path.split(y)[1]
+                if c2 in leaf.split('+')[1]:
+                    dirs.append(leaf)
+                    break
+
+        return self.criteria2.graph_xticks(cmdopts, dirs)
+
+    def graph_xticklabels(self,
+                          cmdopts: dict,
+                          exp_dirs: tp.List[str] = None) -> tp.List[str]:
+        dirs = []
+        all_dirs = core.utils.exp_range_calc(cmdopts,
+                                             cmdopts['batch_output_root'],
+                                             self)
+
+        for c1 in self.criteria1.gen_exp_dirnames(cmdopts):
+            for x in all_dirs:
+                leaf = os.path.split(x)[1]
+                if c1 in leaf.split('+')[0]:
+                    dirs.append(leaf)
+                    break
+
+        return self.criteria1.graph_xticklabels(cmdopts, dirs)
+
+    def graph_yticklabels(self,
+                          cmdopts: dict,
+                          exp_dirs: tp.List[str] = None) -> tp.List[str]:
+        dirs = []
+        all_dirs = core.utils.exp_range_calc(cmdopts,
+                                             cmdopts['batch_output_root'],
+                                             self)
+
+        for c2 in self.criteria2.gen_exp_dirnames(cmdopts):
+            for y in all_dirs:
+                leaf = os.path.split(y)[1]
+                if c2 in leaf.split('+')[1]:
+                    dirs.append(leaf)
+                    break
+
+        return self.criteria2.graph_xticklabels(cmdopts, dirs)
+
+    def graph_xlabel(self, cmdopts: dict) -> str:
+        return self.criteria1.graph_xlabel(cmdopts)
+
+    def graph_ylabel(self, cmdopts: dict) -> str:
+        return self.criteria2.graph_xlabel(cmdopts)
+
+    def pm_query(self, pm: str) -> bool:
+        return self.criteria1.pm_query(pm) or self.criteria2.pm_query(pm)
+
+    def set_batch_input_root(self, root: str) -> None:
+        self.batch_input_root = root
+        self.criteria1.batch_input_root = root
+        self.criteria2.batch_input_root = root
+
+
+def factory(main_config: dict,
+            cmdopts: dict,
+            args,
+            scenario: str = None) -> IConcreteBatchCriteria:
+    if scenario is None:
+        scenario = args.scenario
+
+    if len(args.batch_criteria) == 1:
+        return __univar_factory(main_config, cmdopts, args.batch_criteria[0], scenario)
+    elif len(args.batch_criteria) == 2:
+        assert args.batch_criteria[0] != args.batch_criteria[1],\
+            "FATAL: Duplicate batch criteria passed"
+        return __bivar_factory(main_config, cmdopts, args.batch_criteria, scenario)
+    else:
+        assert False, "FATAL: 1 or 2 batch criterias must be specified on the cmdline"
+        return None
+
+
+def __univar_factory(main_config: dict,
+                     cmdopts: dict,
+                     cli_arg: str,
+                     scenario) -> IConcreteBatchCriteria:
+    """
+    Construct a batch criteria object from a single cmdline argument.
+    """
+    category = cli_arg.split('.')[0]
+    path = 'projects.{0}.variables.{1}'.format(cmdopts['project'], category)
+
+    # First, see if the variable is part of the project plugin
+    if core.utils.module_exists(path):
+        module = __import__(path, fromlist=["*"])
+    else:  # If that does not work, it must be part of the core
+        path = 'core.variables.{0}'.format(category)
+        module = __import__(path, fromlist=["*"])
+
+    ret = getattr(module, "factory")(cli_arg,
+                                     main_config,
+                                     cmdopts['batch_input_root'],
+                                     scenario=scenario)()
+    logging.info("Create univariate batch criteria '%s' from '%s'",
+                 ret.__class__.__name__,
+                 path)
+    return ret
+
+
+def __bivar_factory(main_config: dict,
+                    cmdopts: dict,
+                    cli_arg: tp.List[str],
+                    scenario: str) -> IConcreteBatchCriteria:
+    criteria1 = __univar_factory(main_config, cmdopts, cli_arg[0], scenario)
+    criteria2 = __univar_factory(main_config, cmdopts, cli_arg[1], scenario)
+    ret = BivarBatchCriteria(criteria1, criteria2)
+
+    logging.info("Created bivariate batch criteria from %s,%s",
+                 ret.criteria1.__class__.__name__,
+                 ret.criteria2.__class__.__name__)
+
+    return ret  # type: ignore
+
+
+__api__ = [
+    'BatchCriteria',
+    'IConcreteBatchCriteria',
+    'UnivarBatchCriteria',
+    'BivarBatchCriteria',
+]