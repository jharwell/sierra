--- conflicted
+++ resolved
@@ -1,180 +1,162 @@
-# Copyright 2018 John Harwell, All rights reserved.
-#
-#  This file is part of SIERRA.
-#
-#  SIERRA is free software: you can redistribute it and/or modify it under the
-#  terms of the GNU General Public License as published by the Free Software
-#  Foundation, either version 3 of the License, or (at your option) any later
-#  version.
-#
-#  SIERRA is distributed in the hope that it will be useful, but WITHOUT ANY
-#  WARRANTY; without even the implied warranty of MERCHANTABILITY or FITNESS FOR
-#  A PARTICULAR PURPOSE.  See the GNU General Public License for more details.
-#
-#  You should have received a copy of the GNU General Public License along with
-#  SIERRA.  If not, see <http://www.gnu.org/licenses/
-#
-"""
-Classes for the population density batch criteria. See :ref:`ln-bc-population-density` for usage
-documentation.
-"""
-
-# Core packages
-import typing as tp
-import logging
-import math
-
-# 3rd party packages
-import implements
-
-# Project packages
-from core.variables import constant_density as cd
-import core.generators.scenario_generator_parser as sgp
-import core.utils
-import core.variables.batch_criteria as bc
-from core.vector import Vector3D
-from core.xml_luigi import XMLAttrChange, XMLAttrChangeSet
-
-
-@implements.implements(bc.IConcreteBatchCriteria)
-class PopulationConstantDensity(cd.ConstantDensity):
-    """
-    A univariate range specifiying the population density (ratio of swarm size to arena size) to
-    hold constant as swarm and arena size are increased. This class is a base class which should
-    (almost) never be used on its own. Instead, the ``factory()`` function should be used to
-    dynamically create derived classes expressing the user's desired density.
-
-    Does not change the # blocks/block manifest.
-
-    """
-
-    def __init__(self, *args, **kwargs):
-        cd.ConstantDensity.__init__(self, *args, **kwargs)
-        self.already_added = False
-        self.logger = logging.getLogger(__name__)
-
-    def gen_attr_changelist(self) -> tp.List[XMLAttrChangeSet]:
-        """
-        Generate list of sets of changes to input file to set the # robots for a set of arena
-        sizes such that the swarm density is constant. Robots are approximated as point masses.
-        """
-        if not self.already_added:
-            for changeset in self.attr_changes:
-                for path, attr, value in changeset:
-
-                    if path == ".//arena" and attr == "size":
-                        x, y, z = [int(float(_)) for _ in value.split(",")]
-                        extent = core.utils.ArenaExtent(Vector3D(x, y, z))
-                        # ARGoS won't start if there are 0 robots, so you always need to put at
-                        # least 1.
-                        n_robots = int(max(1, extent.area() * (self.target_density / 100.0)))
-                        changeset.add(XMLAttrChange(".//arena/distribute/entity",
-                                                    "quantity",
-                                                    str(n_robots)))
-                        self.logger.debug("Calculated swarm size %d for arena dimensions %s",
-                                          n_robots,
-                                          str(extent))
-                        break
-
-            self.already_added = True
-
-        return self.attr_changes
-
-    def gen_exp_dirnames(self, cmdopts: dict) -> tp.List[str]:
-        changes = self.gen_attr_changelist()
-        return ['exp' + str(x) for x in range(0, len(changes))]
-
-    def graph_xticks(self,
-                     cmdopts: dict,
-                     exp_dirs: tp.List[str] = None) -> tp.List[float]:
-<<<<<<< HEAD
-        areas = []
-        if exp_dirs is None:
-            exp_dirs = self.gen_exp_dirnames(cmdopts)
-
-        for d in exp_dirs:
-            pickle_fpath = os.path.join(self.batch_generation_root,
-                                        d,
-                                        "exp_def.pkl")
-            exp_def = core.utils.unpickle_exp_def(pickle_fpath)
-            for path, attr, value in exp_def:
-                if path == ".//arena" and attr == "size":
-                    x, y, z = [int(float(_)) for _ in value.split(",")]
-                    extent = core.utils.ArenaExtent((x, y, z))
-                    areas.append(float((extent.x() * extent.y())))
-        return areas
-=======
-
-        if exp_dirs is None:
-            exp_dirs = self.gen_exp_dirnames(cmdopts)
-
-        ret = list(map(float, self.populations(cmdopts, exp_dirs)))
-
-        if cmdopts['plot_log_xscale']:
-            return [math.log2(x) for x in ret]
-        else:
-            return ret
->>>>>>> 62c2e939
-
-    def graph_xticklabels(self,
-                          cmdopts: dict,
-                          exp_dirs: tp.List[str] = None) -> tp.List[str]:
-        return list(map(lambda x: str(round(x, 4)), self.graph_xticks(cmdopts, exp_dirs)))
-
-    def graph_xlabel(self, cmdopts: dict) -> str:
-        if cmdopts['plot_log_xscale']:
-            return r"$\log_{2}$(Swarm Size)"
-
-        return r"Swarm Size"
-
-    def pm_query(self, pm: str) -> bool:
-        return pm in ['raw', 'scalability', 'self-org']
-
-    def inter_exp_graphs_exclude_exp0(self) -> bool:
-        return False
-
-
-def factory(cli_arg: str,
-            main_config: tp.Dict[str, str],
-            batch_input_root: str,
-            **kwargs) -> PopulationConstantDensity:
-    """
-    Factory to create :class:`PopulationConstantDensity` derived classes from the command line
-    definition of batch criteria.
-
-    """
-    attr = cd.Parser()(cli_arg)
-    kw = sgp.ScenarioGeneratorParser.reparse_str(kwargs['scenario'])
-
-    if kw['dist_type'] == "SS" or kw['dist_type'] == "DS":
-        r = range(kw['arena_x'],
-                  kw['arena_x'] + attr['cardinality'] * attr['arena_size_inc'],
-                  attr['arena_size_inc'])
-        dims = [core.utils.ArenaExtent(Vector3D(x, int(x / 2), 0)) for x in r]
-    elif kw['dist_type'] == "QS" or kw['dist_type'] == "RN" or kw['dist_type'] == 'PL':
-        r = range(kw['arena_x'],
-                  kw['arena_x'] + attr['cardinality'] * attr['arena_size_inc'],
-                  attr['arena_size_inc'])
-
-        dims = [core.utils.ArenaExtent(Vector3D(x, x, 0)) for x in r]
-    else:
-        raise NotImplementedError(
-            "Unsupported block dstribution '{0}': Only SS,DS,QS,RN,PL supported".format(kw['dist_type']))
-
-    def __init__(self) -> None:
-        PopulationConstantDensity.__init__(self,
-                                           cli_arg,
-                                           main_config,
-                                           batch_input_root,
-                                           attr["target_density"],
-                                           dims,
-                                           kw['dist_type'])
-
-    return type(cli_arg,  # type: ignore
-                (PopulationConstantDensity,),
-                {"__init__": __init__})
-
-
-__api__ = [
-    'PopulationConstantDensity'
-]
+# Copyright 2018 John Harwell, All rights reserved.
+#
+#  This file is part of SIERRA.
+#
+#  SIERRA is free software: you can redistribute it and/or modify it under the
+#  terms of the GNU General Public License as published by the Free Software
+#  Foundation, either version 3 of the License, or (at your option) any later
+#  version.
+#
+#  SIERRA is distributed in the hope that it will be useful, but WITHOUT ANY
+#  WARRANTY; without even the implied warranty of MERCHANTABILITY or FITNESS FOR
+#  A PARTICULAR PURPOSE.  See the GNU General Public License for more details.
+#
+#  You should have received a copy of the GNU General Public License along with
+#  SIERRA.  If not, see <http://www.gnu.org/licenses/
+#
+"""
+Classes for the population density batch criteria. See :ref:`ln-bc-population-density` for usage
+documentation.
+"""
+
+# Core packages
+import typing as tp
+import logging
+import math
+
+# 3rd party packages
+import implements
+
+# Project packages
+from core.variables import constant_density as cd
+import core.generators.scenario_generator_parser as sgp
+import core.utils
+import core.variables.batch_criteria as bc
+from core.vector import Vector3D
+from core.xml_luigi import XMLAttrChange, XMLAttrChangeSet
+
+
+@implements.implements(bc.IConcreteBatchCriteria)
+class PopulationConstantDensity(cd.ConstantDensity):
+    """
+    A univariate range specifiying the population density (ratio of swarm size to arena size) to
+    hold constant as swarm and arena size are increased. This class is a base class which should
+    (almost) never be used on its own. Instead, the ``factory()`` function should be used to
+    dynamically create derived classes expressing the user's desired density.
+
+    Does not change the # blocks/block manifest.
+
+    """
+
+    def __init__(self, *args, **kwargs):
+        cd.ConstantDensity.__init__(self, *args, **kwargs)
+        self.already_added = False
+        self.logger = logging.getLogger(__name__)
+
+    def gen_attr_changelist(self) -> tp.List[XMLAttrChangeSet]:
+        """
+        Generate list of sets of changes to input file to set the # robots for a set of arena
+        sizes such that the swarm density is constant. Robots are approximated as point masses.
+        """
+        if not self.already_added:
+            for changeset in self.attr_changes:
+                for path, attr, value in changeset:
+
+                    if path == ".//arena" and attr == "size":
+                        x, y, z = [int(float(_)) for _ in value.split(",")]
+                        extent = core.utils.ArenaExtent(Vector3D(x, y, z))
+                        # ARGoS won't start if there are 0 robots, so you always need to put at
+                        # least 1.
+                        n_robots = int(max(1, extent.area() * (self.target_density / 100.0)))
+                        changeset.add(XMLAttrChange(".//arena/distribute/entity",
+                                                    "quantity",
+                                                    str(n_robots)))
+                        self.logger.debug("Calculated swarm size %d for arena dimensions %s",
+                                          n_robots,
+                                          str(extent))
+                        break
+
+            self.already_added = True
+
+        return self.attr_changes
+
+    def gen_exp_dirnames(self, cmdopts: dict) -> tp.List[str]:
+        changes = self.gen_attr_changelist()
+        return ['exp' + str(x) for x in range(0, len(changes))]
+
+    def graph_xticks(self,
+                     cmdopts: dict,
+                     exp_dirs: tp.List[str] = None) -> tp.List[float]:
+
+        if exp_dirs is None:
+            exp_dirs = self.gen_exp_dirnames(cmdopts)
+
+        ret = list(map(float, self.populations(cmdopts, exp_dirs)))
+
+        if cmdopts['plot_log_xscale']:
+            return [math.log2(x) for x in ret]
+        else:
+            return ret
+
+    def graph_xticklabels(self,
+                          cmdopts: dict,
+                          exp_dirs: tp.List[str] = None) -> tp.List[str]:
+        return list(map(lambda x: str(round(x, 4)), self.graph_xticks(cmdopts, exp_dirs)))
+
+    def graph_xlabel(self, cmdopts: dict) -> str:
+        if cmdopts['plot_log_xscale']:
+            return r"$\log_{2}$(Swarm Size)"
+
+        return r"Swarm Size"
+
+    def pm_query(self, pm: str) -> bool:
+        return pm in ['raw', 'scalability', 'self-org']
+
+    def inter_exp_graphs_exclude_exp0(self) -> bool:
+        return False
+
+
+def factory(cli_arg: str,
+            main_config: tp.Dict[str, str],
+            batch_input_root: str,
+            **kwargs) -> PopulationConstantDensity:
+    """
+    Factory to create :class:`PopulationConstantDensity` derived classes from the command line
+    definition of batch criteria.
+
+    """
+    attr = cd.Parser()(cli_arg)
+    kw = sgp.ScenarioGeneratorParser.reparse_str(kwargs['scenario'])
+
+    if kw['dist_type'] == "SS" or kw['dist_type'] == "DS":
+        r = range(kw['arena_x'],
+                  kw['arena_x'] + attr['cardinality'] * attr['arena_size_inc'],
+                  attr['arena_size_inc'])
+        dims = [core.utils.ArenaExtent(Vector3D(x, int(x / 2), 0)) for x in r]
+    elif kw['dist_type'] == "QS" or kw['dist_type'] == "RN" or kw['dist_type'] == 'PL':
+        r = range(kw['arena_x'],
+                  kw['arena_x'] + attr['cardinality'] * attr['arena_size_inc'],
+                  attr['arena_size_inc'])
+
+        dims = [core.utils.ArenaExtent(Vector3D(x, x, 0)) for x in r]
+    else:
+        raise NotImplementedError(
+            "Unsupported block dstribution '{0}': Only SS,DS,QS,RN,PL supported".format(kw['dist_type']))
+
+    def __init__(self) -> None:
+        PopulationConstantDensity.__init__(self,
+                                           cli_arg,
+                                           main_config,
+                                           batch_input_root,
+                                           attr["target_density"],
+                                           dims,
+                                           kw['dist_type'])
+
+    return type(cli_arg,  # type: ignore
+                (PopulationConstantDensity,),
+                {"__init__": __init__})
+
+
+__api__ = [
+    'PopulationConstantDensity'
+]