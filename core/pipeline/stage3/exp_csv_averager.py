--- conflicted
+++ resolved
@@ -1,329 +1,276 @@
-# Copyright 2019 John Harwell, All rights reserved.
-#
-#  This file is part of SIERRA.
-#
-#  SIERRA is free software: you can redistribute it and/or modify it under the
-#  terms of the GNU General Public License as published by the Free Software
-#  Foundation, either version 3 of the License, or (at your option) any later
-#  version.
-#
-#  SIERRA is distributed in the hope that it will be useful, but WITHOUT ANY
-#  WARRANTY; without even the implied warranty of MERCHANTABILITY or FITNESS FOR
-#  A PARTICULAR PURPOSE.  See the GNU General Public License for more details.
-#
-#  You should have received a copy of the GNU General Public License along with
-#  SIERRA.  If not, see <http://www.gnu.org/licenses/
-
-"""
-Classes for averaging (1) all simulations within an experiment, (2) all experiments in a batched
-experiment.
-"""
-
-import os
-import re
-import logging
-import multiprocessing as mp
-import typing as tp
-import queue
-
-import pandas as pd
-
-
-import core.utils
-import core.variables.batch_criteria as bc
-
-
-class BatchedExpCSVAverager:
-    """
-    Averages the .csv output files for each experiment in the specified batch directory.
-
-    Attributes:
-        main_config: Parsed dictionary of main YAML configuration.
-        cmdopts: Dictionary parsed cmdline parameters.
-        batch_exp_root: Directory for averaged .csv output (relative to current dir or
-                           absolute).
-    """
-
-    def __init__(self, main_config: dict, cmdopts: dict, batch_output_root: str):
-        self.main_config = main_config
-        self.cmdopts = cmdopts
-        self.batch_output_root = batch_output_root
-
-    def __call__(self, criteria: bc.IConcreteBatchCriteria):
-
-        exp_to_avg = core.utils.exp_range_calc(self.cmdopts, self.batch_output_root, criteria)
-
-        template_input_leaf, _ = os.path.splitext(
-            os.path.basename(self.cmdopts['template_input_file']))
-
-        avg_opts = {
-            'template_input_leaf': template_input_leaf,
-            'no_verify_results': self.cmdopts['no_verify_results'],
-            'gen_stddev': self.cmdopts['gen_stddev'],
-            'project_imagizing': self.cmdopts['project_imagizing'],
-        }
-
-        q = mp.JoinableQueue()  # type: mp.JoinableQueue
-
-        for exp in exp_to_avg:
-            path = os.path.join(self.batch_output_root, exp)
-            if os.path.isdir(path):
-                q.put(path)
-
-        for i in range(0, mp.cpu_count()):
-            p = mp.Process(target=BatchedExpCSVAverager.__thread_worker,
-                           args=(q, self.main_config, avg_opts))
-            p.start()
-
-        q.join()
-
-    @staticmethod
-    def __thread_worker(q: mp.Queue, main_config: dict, avg_opts: tp.Dict[str, str]):
-        while True:
-            # Wait for 3 seconds after the queue is empty before bailing
-            try:
-                path = q.get(True, 3)
-                ExpCSVAverager(main_config, avg_opts, path)()
-                q.task_done()
-            except queue.Empty:
-                break
-
-
-class ExpCSVAverager:
-    """
-    Averages a set of .csv output files from a set of simulation runs for a single experiment.
-
-    Attributes:
-        main_config: Parsed dictionary of main YAML configuration.
-        template_input_leaf: Leaf(i.e. no preceding path to the template XML configuration file
-                                  for the experiment.
-        no_verify: Should result verification be skipped?
-        gen_stddev: Should standard deviation be generated(and therefore errorbars
-                    plotted)?
-        exp_output_root: Directory for averaged .csv output(relative to current dir or
-                         absolute).
-    """
-
-    def __init__(self, main_config: dict, avg_opts: tp.Dict[str, str], exp_output_root: str) -> None:
-        self.avg_opts = avg_opts
-
-        # will get the main name and extension of the config file (without the full absolute path)
-        self.template_input_fname, _ = os.path.splitext(
-            os.path.basename(self.avg_opts['template_input_leaf']))
-
-        self.exp_output_root = os.path.abspath(exp_output_root)
-
-        self.avgd_output_leaf = main_config['sierra']['avg_output_leaf']
-        self.avgd_output_root = os.path.join(self.exp_output_root,
-                                             self.avgd_output_leaf)
-<<<<<<< HEAD
-        self.metrics_leaf = main_config['sim']['metrics_leaf']
-        self.plugin_frames_leaf = main_config['sierra']['plugin_frames_leaf']
-        self.argos_frames_leaf = main_config['sim']['frames_leaf']
-        self.videos_leaf = 'videos'
-        self.plugin_imagize = avg_opts['plugin_imagizing']
-=======
-        self.sim_metrics_leaf = main_config['sim']['sim_metrics_leaf']
-        self.project_frames_leaf = main_config['sierra']['project_frames_leaf']
-        self.argos_frames_leaf = main_config['sim']['argos_frames_leaf']
-        self.videos_leaf = 'videos'
-        self.project_imagize = avg_opts['project_imagizing']
-
-        # To support inverted performance measures where smaller is better
-        self.invert_perf = main_config['perf']['inverted']
-        self.intra_perf_csv = main_config['perf']['intra_perf_csv']
-        self.intra_perf_col = main_config['perf']['intra_perf_col']
->>>>>>> b1e47d37
-
-        core.utils.dir_create_checked(self.avgd_output_root, exist_ok=True)
-
-        # to be formatted like: self.input_name_format.format(name, experiment_number)
-        format_base = "{}_{}"
-        self.output_name_format = format_base + "_output"
-
-    def __call__(self):
-        if not self.avg_opts['no_verify_results']:
-            self.__verify_exp()
-        self.__average_csvs()
-
-    def __average_csvs(self):
-        """Averages the CSV files found in the output save path"""
-
-        logging.info('Averaging results in %s...', self.exp_output_root)
-
-        # Maps (unique .csv stem, optional parent dir) to the averaged dataframe
-        csvs = {}
-
-        pattern = self.output_name_format.format(
-            re.escape(self.avg_opts['template_input_leaf']), r'\d+')
-
-        # check to make sure all directories are simulation runs, skipping the directory within each
-        # experiment that the averaged data is placed in
-        simulations = [e for e in os.listdir(self.exp_output_root) if e not in [
-<<<<<<< HEAD
-            self.avgd_output_leaf, self.plugin_frames_leaf, self.argos_frames_leaf, self. videos_leaf]]
-=======
-            self.avgd_output_leaf, self.project_frames_leaf, self.argos_frames_leaf, self. videos_leaf]]
->>>>>>> b1e47d37
-
-        assert(all(re.match(pattern, s) for s in simulations)),\
-            "FATAL: Not all directories in {0} are simulation runs".format(self.exp_output_root)
-
-        csvs = {}
-        for sim in simulations:
-            self.__gather_csvs_from_sim(sim, csvs)
-
-        self.__average_csvs_within_exp(csvs)
-
-    def __gather_csvs_from_sim(self, sim: str, csvs: dict):
-<<<<<<< HEAD
-        csv_root = os.path.join(self.exp_output_root, sim, self.metrics_leaf)
-=======
-        csv_root = os.path.join(self.exp_output_root, sim, self.sim_metrics_leaf)
->>>>>>> b1e47d37
-
-        # The metrics folder should contain nothing but .csv files and directories. For all
-        # directories it contains, they each should contain nothing but .csv files (these are
-        # for video rendering later).
-        for item in os.listdir(csv_root):
-            item_path = os.path.join(csv_root, item)
-            if os.path.isfile(item_path):
-<<<<<<< HEAD
-                df = pd.read_csv(item_path, index_col=False, sep=';')
-=======
-                df = core.utils.pd_csv_read(item_path, index_col=False)
-
->>>>>>> b1e47d37
-                if (item, '') not in csvs:
-                    csvs[(item, '')] = []
-
-                csvs[(item, '')].append(df)
-            else:
-                # This takes FOREVER, so only do it if we absolutely need to
-<<<<<<< HEAD
-                if not self.plugin_imagize:
-                    continue
-                for csv_fname in os.listdir(item_path):
-                    csv_path = os.path.join(item_path, csv_fname)
-                    df = pd.read_csv(csv_path, index_col=False, sep=';')
-=======
-                if not self.project_imagize:
-                    continue
-                for csv_fname in os.listdir(item_path):
-                    csv_path = os.path.join(item_path, csv_fname)
-                    df = core.utils.pd_csv_read(csv_path, index_col=False)
->>>>>>> b1e47d37
-                    if (csv_fname, item) not in csvs:
-                        csvs[(csv_fname, item)] = []
-                    csvs[(csv_fname, item)].append(df)
-
-    def __average_csvs_within_exp(self, csvs: dict):
-        # All CSV files with the same base name will be averaged together
-        for csv_fname in csvs:
-            csv_concat = pd.concat(csvs[csv_fname])
-<<<<<<< HEAD
-            by_row_index = csv_concat.groupby(csv_concat.index)
-            csv_averaged = by_row_index.mean()
-            if csv_fname[1] != '':
-                os.makedirs(os.path.join(self.avgd_output_root, csv_fname[1]), exist_ok=True)
-
-            csv_averaged.to_csv(os.path.join(self.avgd_output_root, csv_fname[1], csv_fname[0]),
-                                sep=';',
-                                index=False)
-=======
-            if (self.invert_perf and csv_fname[0] in self.intra_perf_csv):
-                csv_concat[self.intra_perf_col] = 1.0 / csv_concat[self.intra_perf_col]
-                logging.debug("Inverted performance column: df stem=%s,col=%s",
-                              csv_fname[0],
-                              self.intra_perf_col)
-            by_row_index = csv_concat.groupby(csv_concat.index)
-
-            csv_averaged = by_row_index.mean()
-            if csv_fname[1] != '':
-                core.utils.dir_create_checked(os.path.join(self.avgd_output_root, csv_fname[1]),
-                                              exist_ok=True)
-
-            core.utils.pd_csv_write(csv_averaged, os.path.join(self.avgd_output_root, csv_fname[1], csv_fname[0]),
-
-                                    index=False)
-
->>>>>>> b1e47d37
-            # Also write out stddev in order to calculate confidence intervals later
-            if self.avg_opts['gen_stddev']:
-                csv_stddev = by_row_index.std().round(2)
-                csv_stddev_fname = csv_fname.split('.')[0] + '.stddev'
-<<<<<<< HEAD
-                csv_stddev.to_csv(os.path.join(self.avgd_output_root, csv_stddev_fname),
-                                  sep=';',
-                                  index=False)
-=======
-                core.utils.pd_csv_write(csv_stddev, os.path.join(self.avgd_output_root, csv_stddev_fname),
-
-                                        index=False)
->>>>>>> b1e47d37
-
-    def __verify_exp(self):
-        """
-        Verify the integrity of all simulations in an experiment.
-
-        Specifically:
-
-        - All simulations produced all ``.csv`` files.
-        - All simulation ``.csv`` files have the same # rows/columns.
-        - No simulation ``.csv``files contain NaNs.
-        """
-        experiments = [exp for exp in os.listdir(self.exp_output_root) if exp not in [
-            self.avgd_output_leaf]]
-
-        logging.info('Verifying results in %s...', self.exp_output_root)
-
-        for exp1 in experiments:
-            csv_root1 = os.path.join(self.exp_output_root,
-                                     exp1,
-                                     self.sim_metrics_leaf)
-
-            for exp2 in experiments:
-                csv_root2 = os.path.join(self.exp_output_root,
-                                         exp2,
-                                         self.sim_metrics_leaf)
-
-                if not os.path.isdir(csv_root2):
-                    continue
-
-                for csv in os.listdir(csv_root2):
-                    path1 = os.path.join(csv_root1, csv)
-                    path2 = os.path.join(csv_root2, csv)
-
-                    # .csvs for rendering that we don't verify (for now...)
-                    if os.path.isdir(path1) or os.path.isdir(path2):
-<<<<<<< HEAD
-                        logging.warning("Skipping verification metrics for rendering in %s",
-                                        path1)
-                        continue
-
-                    assert (os.path.exists(path1) and os.path.exists(path2)),\
-=======
-                        logging.debug("Not verifying %s: contains rendering data",
-                                      path1)
-                        continue
-
-                    assert (core.utils.path_exists(path1) and core.utils.path_exists(path2)),\
->>>>>>> b1e47d37
-                        "FATAL: Either {0} or {1} does not exist".format(path1, path2)
-
-                    # Verify both dataframes have same # columns, and that column sets are identical
-                    df1 = core.utils.pd_csv_read(path1)
-                    df2 = core.utils.pd_csv_read(path2)
-                    assert (len(df1.columns) == len(df2.columns)), \
-                        "FATAL: Dataframes from {0} and {1} do not have same # columns".format(
-                            path1, path2)
-                    assert(sorted(df1.columns) == sorted(df2.columns)),\
-                        "FATAL: Columns from {0} and {1} not identical".format(path1, path2)
-
-                    # Verify the length of all columns in both dataframes is the same
-                    for c1 in df1.columns:
-                        assert(all(len(df1[c1]) == len(df1[c2])) for c2 in df1.columns),\
-                            "FATAL: Not all columns from {0} have same length".format(path1)
-                        assert(all(len(df1[c1]) == len(df2[c2])) for c2 in df1.columns),\
-                            "FATAL: Not all columns from {0} and {1} have same length".format(path1,
-                                                                                              path2)
+# Copyright 2019 John Harwell, All rights reserved.
+#
+#  This file is part of SIERRA.
+#
+#  SIERRA is free software: you can redistribute it and/or modify it under the
+#  terms of the GNU General Public License as published by the Free Software
+#  Foundation, either version 3 of the License, or (at your option) any later
+#  version.
+#
+#  SIERRA is distributed in the hope that it will be useful, but WITHOUT ANY
+#  WARRANTY; without even the implied warranty of MERCHANTABILITY or FITNESS FOR
+#  A PARTICULAR PURPOSE.  See the GNU General Public License for more details.
+#
+#  You should have received a copy of the GNU General Public License along with
+#  SIERRA.  If not, see <http://www.gnu.org/licenses/
+
+"""
+Classes for averaging (1) all simulations within an experiment, (2) all experiments in a batched
+experiment.
+"""
+
+import os
+import re
+import logging
+import multiprocessing as mp
+import typing as tp
+import queue
+
+import pandas as pd
+
+
+import core.utils
+import core.variables.batch_criteria as bc
+
+
+class BatchedExpCSVAverager:
+    """
+    Averages the .csv output files for each experiment in the specified batch directory.
+
+    Attributes:
+        main_config: Parsed dictionary of main YAML configuration.
+        cmdopts: Dictionary parsed cmdline parameters.
+        batch_exp_root: Directory for averaged .csv output (relative to current dir or
+                           absolute).
+    """
+
+    def __init__(self, main_config: dict, cmdopts: dict, batch_output_root: str):
+        self.main_config = main_config
+        self.cmdopts = cmdopts
+        self.batch_output_root = batch_output_root
+
+    def __call__(self, criteria: bc.IConcreteBatchCriteria):
+
+        exp_to_avg = core.utils.exp_range_calc(self.cmdopts, self.batch_output_root, criteria)
+
+        template_input_leaf, _ = os.path.splitext(
+            os.path.basename(self.cmdopts['template_input_file']))
+
+        avg_opts = {
+            'template_input_leaf': template_input_leaf,
+            'no_verify_results': self.cmdopts['no_verify_results'],
+            'gen_stddev': self.cmdopts['gen_stddev'],
+            'project_imagizing': self.cmdopts['project_imagizing'],
+        }
+
+        q = mp.JoinableQueue()  # type: mp.JoinableQueue
+
+        for exp in exp_to_avg:
+            path = os.path.join(self.batch_output_root, exp)
+            if os.path.isdir(path):
+                q.put(path)
+
+        for i in range(0, mp.cpu_count()):
+            p = mp.Process(target=BatchedExpCSVAverager.__thread_worker,
+                           args=(q, self.main_config, avg_opts))
+            p.start()
+
+        q.join()
+
+    @staticmethod
+    def __thread_worker(q: mp.Queue, main_config: dict, avg_opts: tp.Dict[str, str]):
+        while True:
+            # Wait for 3 seconds after the queue is empty before bailing
+            try:
+                path = q.get(True, 3)
+                ExpCSVAverager(main_config, avg_opts, path)()
+                q.task_done()
+            except queue.Empty:
+                break
+
+
+class ExpCSVAverager:
+    """
+    Averages a set of .csv output files from a set of simulation runs for a single experiment.
+
+    Attributes:
+        main_config: Parsed dictionary of main YAML configuration.
+        template_input_leaf: Leaf(i.e. no preceding path to the template XML configuration file
+                                  for the experiment.
+        no_verify: Should result verification be skipped?
+        gen_stddev: Should standard deviation be generated(and therefore errorbars
+                    plotted)?
+        exp_output_root: Directory for averaged .csv output(relative to current dir or
+                         absolute).
+    """
+
+    def __init__(self, main_config: dict, avg_opts: tp.Dict[str, str], exp_output_root: str) -> None:
+        self.avg_opts = avg_opts
+
+        # will get the main name and extension of the config file (without the full absolute path)
+        self.template_input_fname, _ = os.path.splitext(
+            os.path.basename(self.avg_opts['template_input_leaf']))
+
+        self.exp_output_root = os.path.abspath(exp_output_root)
+
+        self.avgd_output_leaf = main_config['sierra']['avg_output_leaf']
+        self.avgd_output_root = os.path.join(self.exp_output_root,
+                                             self.avgd_output_leaf)
+        self.sim_metrics_leaf = main_config['sim']['sim_metrics_leaf']
+        self.project_frames_leaf = main_config['sierra']['project_frames_leaf']
+        self.argos_frames_leaf = main_config['sim']['argos_frames_leaf']
+        self.videos_leaf = 'videos'
+        self.project_imagize = avg_opts['project_imagizing']
+
+        # To support inverted performance measures where smaller is better
+        self.invert_perf = main_config['perf']['inverted']
+        self.intra_perf_csv = main_config['perf']['intra_perf_csv']
+        self.intra_perf_col = main_config['perf']['intra_perf_col']
+
+        core.utils.dir_create_checked(self.avgd_output_root, exist_ok=True)
+
+        # to be formatted like: self.input_name_format.format(name, experiment_number)
+        format_base = "{}_{}"
+        self.output_name_format = format_base + "_output"
+
+    def __call__(self):
+        if not self.avg_opts['no_verify_results']:
+            self.__verify_exp()
+        self.__average_csvs()
+
+    def __average_csvs(self):
+        """Averages the CSV files found in the output save path"""
+
+        logging.info('Averaging results in %s...', self.exp_output_root)
+
+        # Maps (unique .csv stem, optional parent dir) to the averaged dataframe
+        csvs = {}
+
+        pattern = self.output_name_format.format(
+            re.escape(self.avg_opts['template_input_leaf']), r'\d+')
+
+        # check to make sure all directories are simulation runs, skipping the directory within each
+        # experiment that the averaged data is placed in
+        simulations = [e for e in os.listdir(self.exp_output_root) if e not in [
+            self.avgd_output_leaf, self.project_frames_leaf, self.argos_frames_leaf, self. videos_leaf]]
+
+        assert(all(re.match(pattern, s) for s in simulations)),\
+            "FATAL: Not all directories in {0} are simulation runs".format(self.exp_output_root)
+
+        csvs = {}
+        for sim in simulations:
+            self.__gather_csvs_from_sim(sim, csvs)
+
+        self.__average_csvs_within_exp(csvs)
+
+    def __gather_csvs_from_sim(self, sim: str, csvs: dict):
+        csv_root = os.path.join(self.exp_output_root, sim, self.sim_metrics_leaf)
+
+        # The metrics folder should contain nothing but .csv files and directories. For all
+        # directories it contains, they each should contain nothing but .csv files (these are
+        # for video rendering later).
+        for item in os.listdir(csv_root):
+            item_path = os.path.join(csv_root, item)
+            if os.path.isfile(item_path):
+                df = core.utils.pd_csv_read(item_path, index_col=False)
+
+                if (item, '') not in csvs:
+                    csvs[(item, '')] = []
+
+                csvs[(item, '')].append(df)
+            else:
+                # This takes FOREVER, so only do it if we absolutely need to
+                if not self.project_imagize:
+                    continue
+                for csv_fname in os.listdir(item_path):
+                    csv_path = os.path.join(item_path, csv_fname)
+                    df = core.utils.pd_csv_read(csv_path, index_col=False)
+                    if (csv_fname, item) not in csvs:
+                        csvs[(csv_fname, item)] = []
+                    csvs[(csv_fname, item)].append(df)
+
+    def __average_csvs_within_exp(self, csvs: dict):
+        # All CSV files with the same base name will be averaged together
+        for csv_fname in csvs:
+            csv_concat = pd.concat(csvs[csv_fname])
+            if (self.invert_perf and csv_fname[0] in self.intra_perf_csv):
+                csv_concat[self.intra_perf_col] = 1.0 / csv_concat[self.intra_perf_col]
+                logging.debug("Inverted performance column: df stem=%s,col=%s",
+                              csv_fname[0],
+                              self.intra_perf_col)
+            by_row_index = csv_concat.groupby(csv_concat.index)
+
+            csv_averaged = by_row_index.mean()
+            if csv_fname[1] != '':
+                core.utils.dir_create_checked(os.path.join(self.avgd_output_root, csv_fname[1]),
+                                              exist_ok=True)
+
+            core.utils.pd_csv_write(csv_averaged, os.path.join(self.avgd_output_root, csv_fname[1], csv_fname[0]),
+
+                                    index=False)
+
+            # Also write out stddev in order to calculate confidence intervals later
+            if self.avg_opts['gen_stddev']:
+                csv_stddev = by_row_index.std().round(2)
+                csv_stddev_fname = csv_fname.split('.')[0] + '.stddev'
+                core.utils.pd_csv_write(csv_stddev, os.path.join(self.avgd_output_root, csv_stddev_fname),
+
+                                        index=False)
+
+    def __verify_exp(self):
+        """
+        Verify the integrity of all simulations in an experiment.
+
+        Specifically:
+
+        - All simulations produced all ``.csv`` files.
+        - All simulation ``.csv`` files have the same # rows/columns.
+        - No simulation ``.csv``files contain NaNs.
+        """
+        experiments = [exp for exp in os.listdir(self.exp_output_root) if exp not in [
+            self.avgd_output_leaf]]
+
+        logging.info('Verifying results in %s...', self.exp_output_root)
+
+        for exp1 in experiments:
+            csv_root1 = os.path.join(self.exp_output_root,
+                                     exp1,
+                                     self.sim_metrics_leaf)
+
+            for exp2 in experiments:
+                csv_root2 = os.path.join(self.exp_output_root,
+                                         exp2,
+                                         self.sim_metrics_leaf)
+
+                if not os.path.isdir(csv_root2):
+                    continue
+
+                for csv in os.listdir(csv_root2):
+                    path1 = os.path.join(csv_root1, csv)
+                    path2 = os.path.join(csv_root2, csv)
+
+                    # .csvs for rendering that we don't verify (for now...)
+                    if os.path.isdir(path1) or os.path.isdir(path2):
+                        logging.debug("Not verifying %s: contains rendering data",
+                                      path1)
+                        continue
+
+                    assert (core.utils.path_exists(path1) and core.utils.path_exists(path2)),\
+                        "FATAL: Either {0} or {1} does not exist".format(path1, path2)
+
+                    # Verify both dataframes have same # columns, and that column sets are identical
+                    df1 = core.utils.pd_csv_read(path1)
+                    df2 = core.utils.pd_csv_read(path2)
+                    assert (len(df1.columns) == len(df2.columns)), \
+                        "FATAL: Dataframes from {0} and {1} do not have same # columns".format(
+                            path1, path2)
+                    assert(sorted(df1.columns) == sorted(df2.columns)),\
+                        "FATAL: Columns from {0} and {1} not identical".format(path1, path2)
+
+                    # Verify the length of all columns in both dataframes is the same
+                    for c1 in df1.columns:
+                        assert(all(len(df1[c1]) == len(df1[c2])) for c2 in df1.columns),\
+                            "FATAL: Not all columns from {0} have same length".format(path1)
+                        assert(all(len(df1[c1]) == len(df2[c2])) for c2 in df1.columns),\
+                            "FATAL: Not all columns from {0} and {1} have same length".format(path1,
+                                                                                              path2)