--- conflicted
+++ resolved
@@ -1,295 +1,281 @@
-# Copyright 2018 John Harwell, All rights reserved.
-#
-#  This file is part of SIERRA.
-#
-#  SIERRA is free software: you can redistribute it and/or modify it under the
-#  terms of the GNU General Public License as published by the Free Software
-#  Foundation, either version 3 of the License, or (at your option) any later
-#  version.
-#
-#  SIERRA is distributed in the hope that it will be useful, but WITHOUT ANY
-#  WARRANTY; without even the implied warranty of MERCHANTABILITY or FITNESS FOR
-#  A PARTICULAR PURPOSE.  See the GNU General Public License for more details.
-#
-#  You should have received a copy of the GNU General Public License along with
-#  SIERRA.  If not, see <http://www.gnu.org/licenses/
-#
-
-"""
-Classes for generating graphs across experiments in a batch.
-"""
-
-# Core packages
-import os
-import copy
-import logging
-
-# 3rd party packages
-
-# Project packages
-import core.perf_measures.scalability as pms
-import core.perf_measures.self_organization as pmso
-import core.perf_measures.raw as pmraw
-import core.perf_measures.robustness as pmb
-import core.perf_measures.flexibility as pmf
-import core.utils
-from core.graphs.stacked_line_graph import StackedLineGraph
-from core.graphs.batch_ranged_graph import BatchRangedGraph
-from core.variables import batch_criteria as bc
-import core.config
-
-
-class InterExpGraphGenerator:
-    """
-    Generates graphs from collated ``.csv`` files across experiments in a batch. Which graphs are
-    generated is controlled by (1) YAML configuration files parsed in
-    :class:`~core.pipeline.stage4.pipeline_stage4.PipelineStage4` (2) which batch criteria was used
-    (for performance measures).
-
-    """
-
-    def __init__(self, main_config: dict, cmdopts: dict, targets: dict) -> None:
-        # Copy because we are modifying it and don't want to mess up the arguments for graphs that
-        # are generated after us
-        self.cmdopts = copy.deepcopy(cmdopts)
-        self.main_config = main_config
-        self.targets = targets
-
-        collate_csv_leaf = self.main_config['sierra']['collate_csv_leaf']
-        collate_graph_leaf = self.main_config['sierra']['collate_graph_leaf']
-
-        self.cmdopts['batch_collate_root'] = os.path.abspath(os.path.join(self.cmdopts['batch_output_root'],
-                                                                          collate_csv_leaf))
-        self.cmdopts["batch_collate_graph_root"] = os.path.abspath(os.path.join(self.cmdopts['batch_graph_root'],
-                                                                                collate_graph_leaf))
-        core.utils.dir_create_checked(self.cmdopts['batch_collate_graph_root'], exist_ok=True)
-        self.logger = logging.getLogger(__name__)
-
-    def __call__(self, criteria: bc.IConcreteBatchCriteria):
-        """
-        Runs the following to generate graphs across experiments in the batch:
-
-        #. :class:`~core.pipeline.stage4.pipeline_stage4.inter_exp_graph_generator.LinegraphsGenerator`
-           to generate linegraphs (univariate batch criteria only).
-
-        #. :class:`~core.pipeline.stage4.pipeline_stage4.inter_exp_graph_generator.UnivarPerfMeasuresGenerator`to
-           generate performance measures (univariate batch criteria only).
-
-        #. :class:`~core.pipeline.stage4.pipeline_stage4.inter_exp_graph_generator.BivarPerfMeasuresGenerator`
-           to generate performance measures (bivariate batch criteria only).
-        """
-
-        if criteria.is_univar():
-            if not self.cmdopts['project_no_yaml_LN']:
-                LinegraphsGenerator(self.cmdopts, self.targets).generate(criteria)
-            UnivarPerfMeasuresGenerator(self.main_config, self.cmdopts)(criteria)
-        else:
-            BivarPerfMeasuresGenerator(self.main_config, self.cmdopts)(criteria)
-
-
-class LinegraphsGenerator:
-    """
-    Generates linegraphs from collated .csv data across a batch of experiments. The graphs generated
-    by this class ignore the ``--exp-range`` cmdline option.
-
-    Attributes:
-      batch_collate_root: Absolute path to root directory for collated csvs.
-      batch_graph_root: Absolute path to root directory where the generated graphs should be saved.
-      targets: Dictionary of parsed YAML configuration controlling what graphs should be generated.
-    """
-
-    def __init__(self, cmdopts: dict, targets: dict) -> None:
-        self.cmdopts = cmdopts
-        self.targets = targets
-        self.logger = logging.getLogger(__name__)
-
-    def generate(self, criteria: bc.IConcreteBatchCriteria):
-        self.logger.info("Linegraphs from %s", self.cmdopts['batch_collate_root'])
-        # For each category of linegraphs we are generating
-        for category in self.targets:
-            # For each graph in each category
-            for graph in category['graphs']:
-<<<<<<< HEAD
-                StackedLineGraph(input_stem_fpath=os.path.join(self.collate_root,
-                                                               graph['dest_stem']),
-                                 output_fpath=os.path.join(self.graph_root,
-                                                           graph['dest_stem'] + '.png'),
-                                 cols=None,
-                                 title=graph['title'],
-                                 legend=None,
-                                 xlabel=graph['xlabel'],
-                                 ylabel=graph['ylabel'],
-                                 linestyles=None,
-                                 dashes=None).generate()
-=======
-                if graph.get('batch', False):
-                    BatchRangedGraph(input_fpath=os.path.join(self.cmdopts['batch_collate_root'],
-                                                              graph['dest_stem'] + '.csv'),
-                                     stddev_fpath=os.path.join(self.cmdopts['batch_collate_root'],
-                                                               graph['dest_stem'] + '.stddev'),
-                                     model_fpath=os.path.join(self.cmdopts['batch_model_root'],
-                                                              graph['dest_stem'] + '.model'),
-                                     model_legend_fpath=os.path.join(self.cmdopts['batch_model_root'],
-                                                                     graph['dest_stem'] + '.legend'),
-                                     output_fpath=os.path.join(self.cmdopts['batch_collate_graph_root'],
-                                                               'BR-' + graph['dest_stem'] + core.config.kImageExt),
-                                     title=graph['title'],
-                                     xlabel=criteria.graph_xlabel(self.cmdopts),
-                                     ylabel=graph['ylabel'],
-                                     xticks=criteria.graph_xticks(self.cmdopts),
-                                     xtick_labels=criteria.graph_xticklabels(self.cmdopts),
-                                     logyscale=self.cmdopts['plot_log_yscale'],
-                                     large_text=self.cmdopts['plot_large_text']).generate()
-                else:
-                    StackedLineGraph(input_fpath=os.path.join(self.cmdopts['batch_collate_root'],
-                                                              graph['dest_stem'] + '.csv'),
-                                     stddev_fpath=os.path.join(self.cmdopts['batch_collate_root'],
-                                                               graph['dest_stem'] + '.stddev'),
-                                     model_fpath=os.path.join(self.cmdopts['batch_model_root'],
-                                                              graph['dest_stem'] + '.model'),
-                                     model_legend_fpath=os.path.join(self.cmdopts['batch_model_root'],
-                                                                     graph['dest_stem'] + '.legend'),
-                                     output_fpath=os.path.join(self.cmdopts['batch_collate_graph_root'],
-                                                               'SLN-' + graph['dest_stem'] + core.config.kImageExt),
-                                     cols=None,
-                                     title=graph['title'],
-                                     legend=None,
-                                     xlabel=graph['xlabel'],
-                                     ylabel=graph['ylabel'],
-                                     logyscale=self.cmdopts['plot_log_yscale']).generate()
->>>>>>> 62c2e939
-
-
-class UnivarPerfMeasuresGenerator:
-    """
-    Generates performance measures from collated .csv data across a batch of experiments. Which
-    measures are generated is controlled by the batch criteria used for the experiment. Univariate
-    batch criteria only.
-
-    Attributes:
-        cmdopts: Dictionary of parsed cmdline options.
-        main_config: Dictionary of parsed main YAML config.
-    """
-
-    def __init__(self, main_config, cmdopts) -> None:
-        # Copy because we are modifying it and don't want to mess up the arguments for graphs that
-        # are generated after us
-        self.cmdopts = copy.deepcopy(cmdopts)
-        self.main_config = main_config
-
-    def __call__(self, batch_criteria: bc.IConcreteBatchCriteria):
-        inter_perf_csv = self.main_config['perf']['inter_perf_csv']
-        interference_count_csv = self.main_config['perf']['interference_count_csv']
-        interference_duration_csv = self.main_config['perf']['interference_duration_csv']
-        raw_title = self.main_config['perf']['raw_perf_title']
-        raw_ylabel = self.main_config['perf']['raw_perf_ylabel']
-
-        if batch_criteria.pm_query('raw'):
-            pmraw.RawUnivar(self.cmdopts, inter_perf_csv).from_batch(batch_criteria,
-                                                                     title=raw_title,
-                                                                     ylabel=raw_ylabel)
-        if batch_criteria.pm_query('scalability'):
-            pms.ScalabilityUnivarGenerator()(inter_perf_csv,
-                                             interference_count_csv,
-                                             interference_duration_csv,
-                                             self.cmdopts,
-                                             batch_criteria)
-
-        if batch_criteria.pm_query('self-org'):
-            alpha_S = self.main_config['perf'].get('emergence', {}).get('alpha_S', 1.0)
-            alpha_T = self.main_config['perf'].get('emergence', {}).get('alpha_T', 1.0)
-
-            pmso.SelfOrgUnivarGenerator()(self.cmdopts,
-                                          inter_perf_csv,
-                                          interference_count_csv,
-                                          alpha_S,
-                                          alpha_T,
-                                          batch_criteria)
-
-        if batch_criteria.pm_query('flexibility'):
-            alpha_R = self.main_config['perf'].get('flexibility', {}).get('alpha_R', 1.0)
-            alpha_S = self.main_config['perf'].get('flexibility', {}).get('alpha_A', 1.0)
-            pmf.FlexibilityUnivarGenerator()(self.cmdopts,
-                                             self.main_config,
-                                             alpha_R,
-                                             alpha_S,
-                                             batch_criteria)
-
-        if batch_criteria.pm_query('robustness'):
-            alpha_SAA = self.main_config['perf'].get('robustness', {}).get('alpha_SAA', 1.0)
-            alpha_PD = self.main_config['perf'].get('robustness', {}).get('alpha_PD', 1.0)
-            pmb.RobustnessUnivarGenerator()(self.cmdopts,
-                                            self.main_config,
-                                            alpha_SAA,
-                                            alpha_PD,
-                                            batch_criteria)
-
-
-class BivarPerfMeasuresGenerator:
-    """
-    Generates performance measures from collated .csv data across a batch of experiments. Which
-    measures are generated is controlled by the batch criteria used for the experiment. Bivariate
-    batch criteria only.
-
-    Attributes:
-        cmdopts: Dictionary of parsed cmdline options.
-        main_config: Dictionary of parsed main YAML config.
-    """
-
-    def __init__(self, main_config, cmdopts) -> None:
-        # Copy because we are modifying it and don't want to mess up the arguments for graphs that
-        # are generated after us
-        self.cmdopts = copy.deepcopy(cmdopts)
-        self.main_config = main_config
-
-    def __call__(self, batch_criteria):
-        inter_perf_csv = self.main_config['perf']['inter_perf_csv']
-        interference_count_csv = self.main_config['perf']['interference_count_csv']
-        interference_duration_csv = self.main_config['perf']['interference_duration_csv']
-        raw_title = self.main_config['perf']['raw_perf_title']
-
-        if batch_criteria.pm_query('raw'):
-            pmraw.RawBivar(self.cmdopts, inter_perf_csv=inter_perf_csv).from_batch(batch_criteria,
-                                                                                   title=raw_title)
-
-        if batch_criteria.pm_query('scalability'):
-            pms.ScalabilityBivarGenerator()(inter_perf_csv,
-                                            interference_count_csv,
-                                            interference_duration_csv,
-                                            self.cmdopts,
-                                            batch_criteria)
-
-        if batch_criteria.pm_query('self-org'):
-            alpha_S = self.main_config['perf']['emergence'].get('alpha_S', 0.5)
-            alpha_T = self.main_config['perf']['emergence'].get('alpha_T', 0.5)
-
-            pmso.SelfOrgBivarGenerator()(self.cmdopts,
-                                         inter_perf_csv,
-                                         interference_count_csv,
-                                         alpha_S,
-                                         alpha_T,
-                                         batch_criteria)
-
-        if batch_criteria.pm_query('flexibility'):
-            alpha_R = self.main_config['perf']['flexibility'].get('alpha_R', 0.5)
-            alpha_S = self.main_config['perf']['flexibility'].get('alpha_A', 0.5)
-            pmf.FlexibilityBivarGenerator()(self.cmdopts,
-                                            self.main_config,
-                                            alpha_R,
-                                            alpha_S,
-                                            batch_criteria)
-
-        if batch_criteria.pm_query('robustness'):
-            alpha_SAA = self.main_config['perf']['robustness'].get('alpha_SAA', 0.5)
-            alpha_PD = self.main_config['perf']['robustness'].get('alpha_PD', 0.5)
-            pmb.RobustnessBivarGenerator()(self.cmdopts,
-                                           self.main_config,
-                                           alpha_SAA,
-                                           alpha_PD,
-                                           batch_criteria)
-
-
-__api__ = ['InterExpGraphGenerator',
-           'BivarPerfMeasuresGenerator',
-           'UnivarPerfMeasuresGenerator',
-           'LinegraphsGenerator']
+# Copyright 2018 John Harwell, All rights reserved.
+#
+#  This file is part of SIERRA.
+#
+#  SIERRA is free software: you can redistribute it and/or modify it under the
+#  terms of the GNU General Public License as published by the Free Software
+#  Foundation, either version 3 of the License, or (at your option) any later
+#  version.
+#
+#  SIERRA is distributed in the hope that it will be useful, but WITHOUT ANY
+#  WARRANTY; without even the implied warranty of MERCHANTABILITY or FITNESS FOR
+#  A PARTICULAR PURPOSE.  See the GNU General Public License for more details.
+#
+#  You should have received a copy of the GNU General Public License along with
+#  SIERRA.  If not, see <http://www.gnu.org/licenses/
+#
+
+"""
+Classes for generating graphs across experiments in a batch.
+"""
+
+# Core packages
+import os
+import copy
+import logging
+
+# 3rd party packages
+
+# Project packages
+import core.perf_measures.scalability as pms
+import core.perf_measures.self_organization as pmso
+import core.perf_measures.raw as pmraw
+import core.perf_measures.robustness as pmb
+import core.perf_measures.flexibility as pmf
+import core.utils
+from core.graphs.stacked_line_graph import StackedLineGraph
+from core.graphs.batch_ranged_graph import BatchRangedGraph
+from core.variables import batch_criteria as bc
+import core.config
+
+
+class InterExpGraphGenerator:
+    """
+    Generates graphs from collated ``.csv`` files across experiments in a batch. Which graphs are
+    generated is controlled by (1) YAML configuration files parsed in
+    :class:`~core.pipeline.stage4.pipeline_stage4.PipelineStage4` (2) which batch criteria was used
+    (for performance measures).
+
+    """
+
+    def __init__(self, main_config: dict, cmdopts: dict, targets: dict) -> None:
+        # Copy because we are modifying it and don't want to mess up the arguments for graphs that
+        # are generated after us
+        self.cmdopts = copy.deepcopy(cmdopts)
+        self.main_config = main_config
+        self.targets = targets
+
+        collate_csv_leaf = self.main_config['sierra']['collate_csv_leaf']
+        collate_graph_leaf = self.main_config['sierra']['collate_graph_leaf']
+
+        self.cmdopts['batch_collate_root'] = os.path.abspath(os.path.join(self.cmdopts['batch_output_root'],
+                                                                          collate_csv_leaf))
+        self.cmdopts["batch_collate_graph_root"] = os.path.abspath(os.path.join(self.cmdopts['batch_graph_root'],
+                                                                                collate_graph_leaf))
+        core.utils.dir_create_checked(self.cmdopts['batch_collate_graph_root'], exist_ok=True)
+        self.logger = logging.getLogger(__name__)
+
+    def __call__(self, criteria: bc.IConcreteBatchCriteria):
+        """
+        Runs the following to generate graphs across experiments in the batch:
+
+        #. :class:`~core.pipeline.stage4.pipeline_stage4.inter_exp_graph_generator.LinegraphsGenerator`
+           to generate linegraphs (univariate batch criteria only).
+
+        #. :class:`~core.pipeline.stage4.pipeline_stage4.inter_exp_graph_generator.UnivarPerfMeasuresGenerator`to
+           generate performance measures (univariate batch criteria only).
+
+        #. :class:`~core.pipeline.stage4.pipeline_stage4.inter_exp_graph_generator.BivarPerfMeasuresGenerator`
+           to generate performance measures (bivariate batch criteria only).
+        """
+
+        if criteria.is_univar():
+            if not self.cmdopts['project_no_yaml_LN']:
+                LinegraphsGenerator(self.cmdopts, self.targets).generate(criteria)
+            UnivarPerfMeasuresGenerator(self.main_config, self.cmdopts)(criteria)
+        else:
+            BivarPerfMeasuresGenerator(self.main_config, self.cmdopts)(criteria)
+
+
+class LinegraphsGenerator:
+    """
+    Generates linegraphs from collated .csv data across a batch of experiments. The graphs generated
+    by this class ignore the ``--exp-range`` cmdline option.
+
+    Attributes:
+      batch_collate_root: Absolute path to root directory for collated csvs.
+      batch_graph_root: Absolute path to root directory where the generated graphs should be saved.
+      targets: Dictionary of parsed YAML configuration controlling what graphs should be generated.
+    """
+
+    def __init__(self, cmdopts: dict, targets: dict) -> None:
+        self.cmdopts = cmdopts
+        self.targets = targets
+        self.logger = logging.getLogger(__name__)
+
+    def generate(self, criteria: bc.IConcreteBatchCriteria):
+        self.logger.info("Linegraphs from %s", self.cmdopts['batch_collate_root'])
+        # For each category of linegraphs we are generating
+        for category in self.targets:
+            # For each graph in each category
+            for graph in category['graphs']:
+                if graph.get('batch', False):
+                    BatchRangedGraph(input_fpath=os.path.join(self.cmdopts['batch_collate_root'],
+                                                              graph['dest_stem'] + '.csv'),
+                                     stddev_fpath=os.path.join(self.cmdopts['batch_collate_root'],
+                                                               graph['dest_stem'] + '.stddev'),
+                                     model_fpath=os.path.join(self.cmdopts['batch_model_root'],
+                                                              graph['dest_stem'] + '.model'),
+                                     model_legend_fpath=os.path.join(self.cmdopts['batch_model_root'],
+                                                                     graph['dest_stem'] + '.legend'),
+                                     output_fpath=os.path.join(self.cmdopts['batch_collate_graph_root'],
+                                                               'BR-' + graph['dest_stem'] + core.config.kImageExt),
+                                     title=graph['title'],
+                                     xlabel=criteria.graph_xlabel(self.cmdopts),
+                                     ylabel=graph['ylabel'],
+                                     xticks=criteria.graph_xticks(self.cmdopts),
+                                     xtick_labels=criteria.graph_xticklabels(self.cmdopts),
+                                     logyscale=self.cmdopts['plot_log_yscale'],
+                                     large_text=self.cmdopts['plot_large_text']).generate()
+                else:
+                    StackedLineGraph(input_fpath=os.path.join(self.cmdopts['batch_collate_root'],
+                                                              graph['dest_stem'] + '.csv'),
+                                     stddev_fpath=os.path.join(self.cmdopts['batch_collate_root'],
+                                                               graph['dest_stem'] + '.stddev'),
+                                     model_fpath=os.path.join(self.cmdopts['batch_model_root'],
+                                                              graph['dest_stem'] + '.model'),
+                                     model_legend_fpath=os.path.join(self.cmdopts['batch_model_root'],
+                                                                     graph['dest_stem'] + '.legend'),
+                                     output_fpath=os.path.join(self.cmdopts['batch_collate_graph_root'],
+                                                               'SLN-' + graph['dest_stem'] + core.config.kImageExt),
+                                     cols=None,
+                                     title=graph['title'],
+                                     legend=None,
+                                     xlabel=graph['xlabel'],
+                                     ylabel=graph['ylabel'],
+                                     logyscale=self.cmdopts['plot_log_yscale']).generate()
+
+
+class UnivarPerfMeasuresGenerator:
+    """
+    Generates performance measures from collated .csv data across a batch of experiments. Which
+    measures are generated is controlled by the batch criteria used for the experiment. Univariate
+    batch criteria only.
+
+    Attributes:
+        cmdopts: Dictionary of parsed cmdline options.
+        main_config: Dictionary of parsed main YAML config.
+    """
+
+    def __init__(self, main_config, cmdopts) -> None:
+        # Copy because we are modifying it and don't want to mess up the arguments for graphs that
+        # are generated after us
+        self.cmdopts = copy.deepcopy(cmdopts)
+        self.main_config = main_config
+
+    def __call__(self, batch_criteria: bc.IConcreteBatchCriteria):
+        inter_perf_csv = self.main_config['perf']['inter_perf_csv']
+        interference_count_csv = self.main_config['perf']['interference_count_csv']
+        interference_duration_csv = self.main_config['perf']['interference_duration_csv']
+        raw_title = self.main_config['perf']['raw_perf_title']
+        raw_ylabel = self.main_config['perf']['raw_perf_ylabel']
+
+        if batch_criteria.pm_query('raw'):
+            pmraw.RawUnivar(self.cmdopts, inter_perf_csv).from_batch(batch_criteria,
+                                                                     title=raw_title,
+                                                                     ylabel=raw_ylabel)
+        if batch_criteria.pm_query('scalability'):
+            pms.ScalabilityUnivarGenerator()(inter_perf_csv,
+                                             interference_count_csv,
+                                             interference_duration_csv,
+                                             self.cmdopts,
+                                             batch_criteria)
+
+        if batch_criteria.pm_query('self-org'):
+            alpha_S = self.main_config['perf'].get('emergence', {}).get('alpha_S', 1.0)
+            alpha_T = self.main_config['perf'].get('emergence', {}).get('alpha_T', 1.0)
+
+            pmso.SelfOrgUnivarGenerator()(self.cmdopts,
+                                          inter_perf_csv,
+                                          interference_count_csv,
+                                          alpha_S,
+                                          alpha_T,
+                                          batch_criteria)
+
+        if batch_criteria.pm_query('flexibility'):
+            alpha_R = self.main_config['perf'].get('flexibility', {}).get('alpha_R', 1.0)
+            alpha_S = self.main_config['perf'].get('flexibility', {}).get('alpha_A', 1.0)
+            pmf.FlexibilityUnivarGenerator()(self.cmdopts,
+                                             self.main_config,
+                                             alpha_R,
+                                             alpha_S,
+                                             batch_criteria)
+
+        if batch_criteria.pm_query('robustness'):
+            alpha_SAA = self.main_config['perf'].get('robustness', {}).get('alpha_SAA', 1.0)
+            alpha_PD = self.main_config['perf'].get('robustness', {}).get('alpha_PD', 1.0)
+            pmb.RobustnessUnivarGenerator()(self.cmdopts,
+                                            self.main_config,
+                                            alpha_SAA,
+                                            alpha_PD,
+                                            batch_criteria)
+
+
+class BivarPerfMeasuresGenerator:
+    """
+    Generates performance measures from collated .csv data across a batch of experiments. Which
+    measures are generated is controlled by the batch criteria used for the experiment. Bivariate
+    batch criteria only.
+
+    Attributes:
+        cmdopts: Dictionary of parsed cmdline options.
+        main_config: Dictionary of parsed main YAML config.
+    """
+
+    def __init__(self, main_config, cmdopts) -> None:
+        # Copy because we are modifying it and don't want to mess up the arguments for graphs that
+        # are generated after us
+        self.cmdopts = copy.deepcopy(cmdopts)
+        self.main_config = main_config
+
+    def __call__(self, batch_criteria):
+        inter_perf_csv = self.main_config['perf']['inter_perf_csv']
+        interference_count_csv = self.main_config['perf']['interference_count_csv']
+        interference_duration_csv = self.main_config['perf']['interference_duration_csv']
+        raw_title = self.main_config['perf']['raw_perf_title']
+
+        if batch_criteria.pm_query('raw'):
+            pmraw.RawBivar(self.cmdopts, inter_perf_csv=inter_perf_csv).from_batch(batch_criteria,
+                                                                                   title=raw_title)
+
+        if batch_criteria.pm_query('scalability'):
+            pms.ScalabilityBivarGenerator()(inter_perf_csv,
+                                            interference_count_csv,
+                                            interference_duration_csv,
+                                            self.cmdopts,
+                                            batch_criteria)
+
+        if batch_criteria.pm_query('self-org'):
+            alpha_S = self.main_config['perf']['emergence'].get('alpha_S', 0.5)
+            alpha_T = self.main_config['perf']['emergence'].get('alpha_T', 0.5)
+
+            pmso.SelfOrgBivarGenerator()(self.cmdopts,
+                                         inter_perf_csv,
+                                         interference_count_csv,
+                                         alpha_S,
+                                         alpha_T,
+                                         batch_criteria)
+
+        if batch_criteria.pm_query('flexibility'):
+            alpha_R = self.main_config['perf']['flexibility'].get('alpha_R', 0.5)
+            alpha_S = self.main_config['perf']['flexibility'].get('alpha_A', 0.5)
+            pmf.FlexibilityBivarGenerator()(self.cmdopts,
+                                            self.main_config,
+                                            alpha_R,
+                                            alpha_S,
+                                            batch_criteria)
+
+        if batch_criteria.pm_query('robustness'):
+            alpha_SAA = self.main_config['perf']['robustness'].get('alpha_SAA', 0.5)
+            alpha_PD = self.main_config['perf']['robustness'].get('alpha_PD', 0.5)
+            pmb.RobustnessBivarGenerator()(self.cmdopts,
+                                           self.main_config,
+                                           alpha_SAA,
+                                           alpha_PD,
+                                           batch_criteria)
+
+
+__api__ = ['InterExpGraphGenerator',
+           'BivarPerfMeasuresGenerator',
+           'UnivarPerfMeasuresGenerator',
+           'LinegraphsGenerator']