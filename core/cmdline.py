# Copyright 2018 London Lowmanstone, John Harwell, All rights reserved.
#
#  This file is part of SIERRA.
#
#  SIERRA is free software: you can redistribute it and/or modify it under the terms of the GNU
#  General Public License as published by the Free Software Foundation, either version 3 of the
#  License, or (at your option) any later version.
#
#  SIERRA is distributed in the hope that it will be useful, but WITHOUT ANY
#  WARRANTY; without even the implied warranty of MERCHANTABILITY or FITNESS FOR
#  A PARTICULAR PURPOSE.  See the GNU General Public License for more details.
#
#  You should have received a copy of the GNU General Public License along with
#  SIERRA.  If not, see <http://www.gnu.org/licenses/
#
"""
Core command line parsing and validation classes.
"""

import argparse
import typing as tp


class HelpFormatter(argparse.ArgumentDefaultsHelpFormatter, argparse.RawTextHelpFormatter):
    """
    Formatter to get (somewhat) better text wrapping of arguments with --help in the terminal.
    """


class BootstrapCmdline:
    """
    Defines the cmdline arguments that are used to bootstrap SIERRA. That is, the arguments that are
    needed to load the project plugin.
    """

    def __init__(self) -> None:
        self.parser = argparse.ArgumentParser(prog='sierra',
                                              formatter_class=HelpFormatter)

        self.parser.add_argument("--project",
                                 choices=["fordyca", "silicon"],
                                 help="""

                                 Specify which project to load.

                                 Use=stage[1,2,3,4,5].
                                 """)
        self.parser.add_argument("--log-level",
                                 choices=["INFO", "DEBUG"],
                                 help="""

                                 The level of logging to use when running SIERRA.

                                 """,
                                 default="INFO")

        self.parser.add_argument("--hpc-env",
                                 help="""

                                 The value of this argument determines if the ``--physics-n-engines`` and ``--n-sims``
                                 options will be computed/inherited from the specified HPC environment. Otherwise, they
                                 must be specified on the cmdline.

                                 Valid values can be any folder name under the ``plugins`` directory, but the ones that
                                 come with SIERRA are:

                                 - ``hpc_local`` - This will direct SIERRA to run all experiments on the local machine it is
                                   launched from using GNU parallel. The # simultaneous simulations will be determined
                                   by:

                                   # cores on machine / # physics engines

                                   If more simulations are requested than can be run in parallel, SIERRA will start
                                   additional simulations as currently running simulations finish.

                                 - ``hpc_msi`` - The directs SIERRA to run experiments spread across multiple allocated
                                   nodes in the MSI computing environment.

                                   The following environment variables are used/must be defined:

                                   - ``PBS_NUM_PPN`` - Infer  # threads and # physics engines per simulation
                                     # simulations to run, along with ``PBS_NUM_NODES``.

                                   - ``MSICLUSTER`` - Determine the names of ARGoS executables, so that in HPC
                                     environments with multiple clusters with different architectures ARGoS can be
                                     compiled natively for each for maximum performance.

                                 - ``PBS_NODEFILE`` and ``PBS_JOBID`` - Used to configure simulation launches.

                                 - ``hpc_adhoc`` - This will direct SIERRA to run experiments on an ad-hoc network of
                                   computers. The only requirement is that they `must` share a common filesystem for
                                   whatever ``--sierra-root`` is.

                                   The following environment variables are used to compute the # threads, # physics
                                   engines, and # simulations to run:

                                   - ``ADHOC_NODEFILE`` - Points to a file suitable for passing to GNU parallel via
                                     --sshloginfile.

                                 """,
                                 default='hpc_local')


class CoreCmdline:
    """
    Defines the core command line arguments for SIERRA using: class:`argparse`.

    Project plugins should inherit from this class and add to its arguments as necessary. The
    following arguments **MUST** be added (or SIERRA will probably crash):

    - ``--controllers``

    Attributes:
        parser:: class: `argparse.ArgumentParser`. Holds non stage-specific arguments.
        stage1: Cmdline arguments specific to stage1.
        stage2: Cmdline arguments specific to stage2.
        stage3: Cmdline arguments specific to stage3.
        stage4: Cmdline arguments specific to stage4.
        stage5: Cmdline arguments specific to stage5.

    Define the cmdline arguments.

    Arguments:
        scaffold_only: Boolean specifying whether actual definition should take place, or if the class should only
                       perform scaffolding. Used to correctly generate sphinx docs.
    """

    def __init__(self, scaffold_only: bool = False) -> None:
        self.parser = argparse.ArgumentParser(prog='SIERRA',
                                              formatter_class=HelpFormatter)
        self.stage1 = self.parser.add_argument_group(
            'Stage1: General options for generating experiments')
        self.stage2 = self.parser.add_argument_group(
            'Stage2: General options for running experiments')
        self.stage3 = self.parser.add_argument_group(
            'Stage3: General options for preprocessing experiment results')
        self.stage4 = self.parser.add_argument_group(
            'Stage4: General options for generating graphs')
        self.stage5 = self.parser.add_argument_group(
            'Stage5: General options for controller comparison')

        if scaffold_only:
            return

        self.parser.add_argument("--template-input-file",
                                 metavar="filepath",
                                 help="""

                                 The template ``.argos`` input file for the batched experiment.

                                 """ + self.stage_usage_doc([1, 2, 3, 4]))

        self.parser.add_argument("--exp-overwrite",
                                 help="""

                                 When SIERRA calculates the batch experiment root ( or any child path in the batch
                                 experiment root) during stage{1, 2}, if the calculated path already exists it is treated
                                 as a fatal error and no modifications to the filesystem are performed. This flag
                                 overwrides the default behavior. Provided to avoid accidentally overwrite input/output
                                 files for an experiment, forcing the user to be explicit with potentially dangerous
                                 actions.

                                 """ + self.stage_usage_doc([1, 2]),
                                 action='store_true')

        self.parser.add_argument("--sierra-root",
                                 metavar="dirpath",
                                 help="""

                                 Root directory for all SIERRA generated/created files.

                                 Subdirectories for controllers, scenarios, experiment/simulation
                                 inputs/outputs will be created in this directory as needed. Can persist
                                 between invocations of SIERRA.

                                 """ + self.stage_usage_doc([1, 2, 3, 4, 5]),
                                 default="<home directory>/exp")

        self.parser.add_argument("--scenario",
                                 metavar="<block dist>.AxB[xC]",
                                 help="""

                                 Which scenario the swarm comprised of robots running the controller specified via
                                 ``--controller`` should be run in.

                                 A scenario is defined as: block distribution type + arena dimensions. This is somewhat
                                 tied to foraging and other similar applications for the moment, but this may be
                                 modified in a future version of SIERRA.

                                 Valid block distribution types:

                                 - ``RN`` - Random
                                 - ``SS`` - Single source
                                 - ``DS`` - Dual source
                                 - ``QS`` - Quad source
                                 - ``PL`` - Power law

                                 A,B,C are the scenario X,Y,Z dimensions respectively (which can be any postive INTEGER
                                 values). The X,Y dimensions are required, the Z dimension is optional and defaults to
                                 1 if omitted.

                                 """ + self.stage_usage_doc([1, 2, 3, 4]))

        self.parser.add_argument("--batch-criteria",
                                 metavar="[<category>.<definition>,...]",
                                 help="""

                                 Definition of criteria(s) to use to define the experiment.

                                 Specified as a list of 0 or 1 space separated strings, each with the following
                                 general structure:

                                 ``<category>.<definition>``

                                 ``<category>`` must be a filename from the ``core/variables/`` directory, and
                                 ``<definition>`` must be a parsable name (according to the requirements of the criteria
                                 defined by the parser for ``<category>``).

                                 Not all files within the ``core/variables/`` directory contain classes which can be
                                 used as top level batch criteria; see the :ref:`ln-batch-criteria` docs for the ones
                                 that can.

                                 """ + self.stage_usage_doc([1, 2, 3, 4, 5]),
                                 nargs='+',
                                 default=[])

        self.parser.add_argument("--pipeline",
                                 metavar="stages",
                                 help="""
                                 Define which stages of the experimental pipeline to run:

                                 - Stage1: Generate the experiment definition from the template input file, batch
                                   criteria, and other command line options. Part of default pipeline.

                                 - Stage2: Run the batched experiment on a previously generated experiment. Part of
                                   default pipeline.

                                 - Stage3: Process experimental results after running the batched experiment; some parts
                                   of this can be done in parallel. Part of default pipeline.

                                 - Stage4: Perform graph generation after processing results for a batched
                                   experiment. Part of default pipeline.

                                 - Stage5: Perform graph generation for comparing controllers AFTER graph generation for
                                   batched experiments has been run. Not part of default pipeline.

                                   .. IMPORTANT:: It is assumed that if stage5 is run that the # experiments and
                                      batch criteria are the same for all controllers that will be compared. If this is
                                      not true then weird things may or may not happen. Some level of checking and
                                      verification is performed prior to comparison, but this functionality is alpha
                                      quality at best.

                                 """,
                                 type=int,
                                 nargs='*',
                                 default=[1, 2, 3, 4]
                                 )
        self.parser.add_argument("--exp-range",
                                 help="""

                                 Set the experiment numbers from the batch to run, average, generate intra-experiment
                                 graphs from, or generate inter-experiment graphs from (0 based). Specified in the form
                                 ``min_exp_num:max_exp_num``. If omitted, runs, averages, and generates intra-experiment
                                 and inter-experiment performance measure graphs for all experiments in the batch
                                 (default behavior).

                                 This is useful to re-run part of a batched experiment in HPC environments if SIERRA
                                 gets killed before it finishes running all experiments in the batch.

                                 """ + self.stage_usage_doc([2, 3, 4]))

        self.init_stage1()
        self.init_stage2()
        self.init_stage3()
        self.init_stage4()
        self.init_stage5()

    def init_stage1(self):
        """
        Define cmdline arguments for stage 1.
        """
        self.stage1.add_argument("--time-setup",
                                 help="""

                                 Defines simulation length, ticks per second. From this SIERRA computes:

                                 - The output interval for each ``.csv`` of one-dimensional data generated during
                                   simulation.

                                 """ + self.stage_usage_doc([1]),
                                 default="time_setup.T5000")

        self.stage1.add_argument("--n-sims",
                                 type=int,
                                 help="""

                                 The # of simulations that will be run and their results averaged to form the
                                 result of a single experiment within a batch.

                                 If ``--hpc-env`` is something other than ``local`` then it will be used to determine
                                 # jobs/HPC node, # physics engines/simulation, and # threads/simulation.

                                 """ + self.stage_usage_doc([1]))

        # Physics engines options
        physics = self.parser.add_argument_group('Stage1: Physics',
                                                 'Physics engine options for stage1')

        physics.add_argument("--physics-engine-type2D",
                             choices=['dynamics2d'],
                             help="""

                             The type of 2D physics engine to use for managing spatial extents within the arena,
                             choosing one of the types that ARGoS supports. The precise 2D areas (if any) within the
                             arena which the will be controlled by 2D physics engines is defined on a per `--project`
                             basis.

                             """ + self.stage_usage_doc([1]),
                             default='dynamics2d')

        physics.add_argument("--physics-engine-type3D",
                             choices=['dynamics3d'],
                             help="""

                             The type of 3D physics engine to use for managing 3D volumetric extents within the arena,
                             choosing one of the types that ARGoS supports. The precise 3D volumes (if any) within the
                             arena which the will be controlled by 3D physics engines is defined on a per `--project`
                             basis.

                             """ + self.stage_usage_doc([1]),
                             default='dynamics3d')
        physics.add_argument("--physics-n-engines",
                             choices=[1, 4, 6, 8, 16, 24],
                             type=int,
                             help="""

                             # of physics engines to use during simulation (yay ARGoS!). If N > 1, the Defines the
                             engines will be tiled in a uniform grid within the arena (X and Y spacing may not be the
                             same depending on dimensions and how many engines are chosen, however), extending upward in
                             Z to the height specified by ``--scenario`` (i.e., forming a set of "silos" rather that
                             equal volumetric extents).

                             If 2D and 3D physics engines are mixed, then half of the specified # of engines will be
                             allocated among all arena extents cumulatively managed by each type of engine. For example,
                             if 4 engines are used, with 1/3 of the arena managed by 2D engines and 2/3 by 3D, then 2
                             2D engines will manage 1/3 of the arena, and 2 3D engines will manage the other 2/3 of the
                             arena.

                             If ``--hpc-env`` is something other than ``local`` then the # physics engines will be
                             computed from the HPC environment, and the cmdline value (if any) will be ignored.

                             """ + self.stage_usage_doc([1]))
        physics.add_argument("--physics-iter-per-tick",
                             type=int,
                             help="""

                             The # of iterations all physics engines should perform per tick each time the
                             controller loops are run (the # of ticks per second for controller control loops is set via
                             ``--time-setup``).

                             """ + self.stage_usage_doc([1]),
                             default=10)

        # Robot options
        robots = self.parser.add_argument_group('Stage1: Robots',
                                                'Robot options (stage1 only)')

        robots.add_argument("--with-robot-rab",
                            help="""

                            If passed, do not remove the Range and Bearing (RAB) sensor, actuator, and medium XML
                            definitions from ``--template-input-file`` before generating experimental inputs. Otherwise,
                            the following XML tags are removed if they exist:

                            - ``.//media/range_and_bearing``
                            - `.//actuators/range_and_bearing`
                            - `.//sensors/range_and_bearing`

                            """ + self.stage_usage_doc([1]),
                            action="store_true",
                            default=False)

        robots.add_argument("--with-robot-leds",
                            help="""

                            If passed, do not remove the robot LED actuator XML definitions from the
                            ``--template-input-file`` before generating experimental inputs. Otherwise, the following
                            XML tags are removed if they exist:

                            - `.//actuators/leds`

                            Note that the `.//media/led` tag is not removed regardless if this option is passed or not.

                            """ + self.stage_usage_doc([1]),
                            action="store_true",
                            default=False)

        robots.add_argument("--with-robot-battery",
                            help="""

                            If passed, do not remove the robot battery sensor XML definitions from
                            ``--template-input-file`` before generating experimental inputs. Otherwise, the following
                            XML tags are removed if they exist:

                            - `.//entity/*/battery`
                            - `.//sensors/battery`

                            """ + self.stage_usage_doc([1]),
                            action="store_true",
                            default=False)

        robots.add_argument("--n-blocks",
                            help="""

                            # blocks that should be used in the simulation (evenly split between cube and ramp). Can
                            The
                            be used to override batch criteria, or to supplement experiments that do not set it so that
                            manual modification of input file is unneccesary.

                            This option is strongly tied to foraging, and will likely be moved out of core SIERRA
                            functionality in a future version.

                            """ + self.stage_usage_doc([1]),
                            type=int,
                            default=None)

        robots.add_argument("--n-robots",
                            help="""

                            The # robots that should be used in the simulation. Can be used to override batch criteria,
                            or to supplement experiments that do not set it so that manual modification of input file is
                            unneccesary.

                            """ + self.stage_usage_doc([1]),
                            type=int,
                            default=None)

    def init_stage2(self):
        """
        Define cmdline arguments for stage 2.
        """
        self.stage2.add_argument("--exec-resume",
                                 help="""

                                 Resume a batched experiment that was killed/stopped/etc last time SIERRA was run.

                                 """ + self.stage_usage_doc([2]),
                                 action='store_true',
                                 default=False)

    def init_stage3(self):
        """
        Define cmdline arguments for stage 3.
        """
        self.stage3.add_argument('--no-verify-results',
                                 help="""

                                 If passed, then the verification step will be skipped during experimental results
                                 processing, and outputs will be averaged directly. If not all the corresponding
                                 ``.csv`` files in all experiments generated the same # rows, then SIERRA will
                                 (probably) crash during experiments exist and/or have the stage4. Verification can take
                                 a long time with large # of simulations per experiment.

                                 """ + self.stage_usage_doc([3]),
                                 action='store_true',
                                 default=False)
        self.stage3.add_argument("--gen-stddev",
                                 help="""

                                 If passed, then the standard deviation will be calculated from averaged data and error
                                 bars will be included on *some* generated intra-experiment linegraphs during stage 4.

                                 """ + self.stage_usage_doc([3]),
                                 action="store_true",
                                 default=False)
<<<<<<< HEAD

    def init_stage4(self):
        """
        Define cmdline arguments for stage 4.
        """
        self.stage4.add_argument("--exp-graphs",
                                 choices=['intra', 'inter', 'all', 'none'],
                                 help="""

                                 Specify which graphs should be generated: Only intra-experiment graphs, only
                                 inter-experiment graphs, both, or none. The 'none' option is provided to skip graph
                                 generation if video outputs are desired instead.
=======

    def init_stage4(self):
        """
        Define cmdline arguments for stage 4.
        """
        self.stage4.add_argument("--exp-graphs",
                                 choices=['intra', 'inter', 'all', 'none'],
                                 help="""

                                 Specify which types of graphs should be generated from experimental results:

                                 - ``intra`` - Generate intra-experiment graphs from the results of a single experiment
                                   within a batch, for each experiment in the batch (this can take a long time with
                                   large batched experiments).

                                 - ``inter`` - Generate inter-experiment graphs _across_ the results of all experiments
                                   in a batch. These are very fast to generate, regardless of batch experiment size.

                                 - ``all`` - Generate all types of graphs.

                                 - ``none`` - Skip graph generation; provided to skip graph generation if video outputs
                                   are desired instead.

                                 """ + self.stage_usage_doc([4]),
                                 default='all')
        self.stage4.add_argument("--no-collate",
                                 help="""
                                 Specify that no collation of data from experiments within a batch should be
                                 performed. Useful if collation takes a long time and multiple types of stage 4 outputs
                                 are desired.
                                 """,
                                 action='store_true')

        # Performance measure calculation options
        self.stage4.add_argument("--pm-scalability-from-exp0",
                                 help="""

                                 If passed, then swarm scalability will be calculated based on the "speedup"
                                 achieved by a swarm of size N in exp X relative to the performance in exp 0, as opposed
                                 to the performance in exp X-1 (default).
                                 """,
                                 action='store_true')

        self.stage4.add_argument("--pm-scalability-normalize",
                                 help="""

                                 If passed, then swarm scalability will be normalized into [-1,1] via sigmoids (similar
                                 to other performance measures), as opposed to raw values (default). This may make
                                 graphs more or less readable/interpretable.

                                 """,
                                 action='store_true')

        self.stage4.add_argument("--pm-self-org-normalize",
                                 help="""

                                 If passed, then swarm self-organization calculations will be normalized into [-1,1] via
                                 sigmoids (similar to other performance measures), as opposed to raw values
                                 (default). This may make graphs more or less readable/interpretable.

                                 """,
                                 action='store_true')

        self.stage4.add_argument("--pm-flexibility-normalize",
                                 help="""

                                 If passed, then swarm flexibility calculations will be normalized into [-1,1] via
                                 sigmoids (similar to other performance measures), as opposed to raw values
                                 (default). This may make graphs more or less readable/interpretable; without
                                 normalization, LOWER values are better.

                                 """,
                                 action='store_true')

        self.stage4.add_argument("--pm-robustness-normalize",
                                 help="""

                                 If passed, then swarm robustness calculations will be normalized into [-1,1] via
                                 sigmoids (similar to other performance measures), as opposed to raw values
                                 (default). This may make graphs more or less readable/interpretable.

                                 """,
                                 action='store_true')

        self.stage4.add_argument("--pm-all-normalize",
                                 help="""

                                 If passed, then swarm scalability, self-organization, flexibility, nand robustness
                                 calculations will be normalized into [-1,1] via sigmoids (similar to other performance
                                 measures), as opposed to raw values (default). This may make graphs more or less
                                 readable/interpretable.
>>>>>>> b1e47d37

                                 """,
                                 action='store_true')
        self.stage4.add_argument("--pm-normalize-method",
                                 choices=['sigmoid'],
                                 help="""

                                 The method to use for normalizing performance measure results,
                                 where enabled:

                                 - ``sigmoid`` - Use a pair of sigmoids to normalize the results into
                                   [-1, 1]. Can be used with all performance measures.
                                 """,
                                 default='sigmoid')

        # Plotting options
        self.stage4.add_argument("--plot-log-xaxis",
                                 help="""

                                 Place the set of X values used to generate intra- and inter-experiment into the
                                 logarithmic (base 2) space. Mainly useful when the batch criteria involves large swarm
                                 sizes, so that the plots are more readable.

                                 """ +

                                 self.bc_applicable_doc([':ref:`Population Size <ln-bc-population-size>`']) +
                                 self.stage_usage_doc([4]),
                                 action='store_true')

        self.stage4.add_argument("--plot-regression-lines",
                                 help="""

                                 For all 2D generated scatterplots, plot a linear regression line and the equation of
                                 the line to the legend. """ +

                                 self.bc_applicable_doc([':ref:`SAA Noise <ln-bc-saa-noise>`']) +
                                 self.stage_usage_doc([4]))

        self.stage4.add_argument("--plot-primary-axis",
                                 help="""


                                 For all heatmaps generated from performance measures, this option allows you to
                                 override the primary axis, which is normally it is computed based on the batch
                                 criteria.

                                 For example, if the first batch criteria swarm population size, then swarm scalability
                                 metrics will be computed by COMPUTING across .csv rows and PRJECTING down the columns
                                 by default, since swarm size will only vary within a row. Passing a value of 1 to this
                                 option will override this calculation, which can be useful in bivariate batch criteria
                                 in which you are interested in the effect of the OTHER non-size criteria on various
                                 performance measures.

                                 0=rows
                                 1=columns
                                 """ + self.stage_usage_doc([4]),
                                 default=None)

        # Variance curve similarity options
        vcs = self.parser.add_argument_group('Stage4: VCS',
                                             'Variance Curve Similarity options for stage4')

        vcs.add_argument("--gen-vc-plots",
                         help="""

                          Generate plots of ideal vs. observed swarm [reactivity, adaptability] for each experiment in
                          the batch.""" +
                         self.bc_applicable_doc([':ref:`Temporal Variance <ln-bc-tv>`']) +
                         self.stage_usage_doc([4]),
                         action="store_true")

        vcs.add_argument("--rperf-cs-method",
                         help="""

                         Raw Performance curve similarity method. Specify the method to use to calculate the similarity
                         between raw performance curves from non-ideal conditions and ideal conditions (exp0). """ +
                         self.cs_methods_doc() +
                         self.bc_applicable_doc([':ref:`SAA Noise <ln-bc-saa-noise>`']) +
                         self.stage_usage_doc([4]),
                         choices=["pcm", "area_between", "frechet", "dtw", "curve_length"],
                         default="dtw")
        vcs.add_argument("--envc-cs-method",
                         help="""

                         Environmental conditions curve similarity method. Specify the method to use to calculate the
                         similarity between curves of applied variance(non-ideal conditions) and ideal conditions
                         (exp0). """ +
                         self.cs_methods_doc() +
                         self.bc_applicable_doc([':ref:`Temporal Variance <ln-bc-tv>`']) +
                         self.stage_usage_doc([4]),
                         choices=["pcm", "area_between", "frechet", "dtw", "curve_length"],
                         default="dtw")

        vcs.add_argument("--reactivity-cs-method",
                         help="""

                         Reactivity calculatation curve similarity method. Specify the method to use to calculate the
                         similarity between the inverted applied variance curve for a simulation and the corrsponding
                         performance curve. """ +
                         self.cs_methods_doc() +
                         self.bc_applicable_doc([':ref:`Temporal Variance <ln-bc-tv>`']) +
                         self.stage_usage_doc([4]),
                         choices=["pcm", "area_between", "frechet", "dtw", "curve_length"],
                         default="dtw")

        vcs.add_argument("--adaptability-cs-method",
                         help="""

                         Adaptability calculatation curve similarity method. Specify the method to use to calculate the
                         similarity between the inverted applied variance curve for a simulation and the corrsponding
                         performance curve.""" +
                         self.cs_methods_doc() +
                         self.bc_applicable_doc([':ref:`Temporal Variance <ln-bc-tv>`']) +
                         self.stage_usage_doc([4]),
                         choices=["pcm", "area_between", "frechet", "dtw", "curve_length"],
                         default="dtw")

        # Rendering options
        rendering = self.parser.add_argument_group(
            'Stage4: Rendering', 'Rendering options for stage4')

        rendering.add_argument("--argos-rendering",
                               help="""

                               If passed, the ARGoS Qt/OpenGL visualization subtree should is not removed from
                               ``--template-input-file`` before generating experimental inputs. Otherwise, it is removed
                               if it exists.

                               Any files in the "frames" directory of each simulation(directory path set on a per
                               ``--project`` basis) will be rendered into a unique video file with directory using ffmpeg
                               (precise command configurable), and output to a ``videos/argos.mp4`` in the output
                               directory of each simulation.

                               This option assumes that[ffmpeg, Xvfb] programs can be found.

                               """ + self.stage_usage_doc([1, 4]),
                               action='store_true')

        rendering.add_argument("--render-cmd-opts",
                               help="""

                               Specify the ffmpeg options to appear between the specification of the input ``.png``
                               files and the specification of the output file. The default is suitable for use with
                               ARGoS frame grabbing set to a frames size of 1600x1200 to output a reasonable quality
                               video.

                               """ + self.stage_usage_doc([4]),
                               default="-r 10 -s:v 800x600 -c:v libx264 -crf 25 -filter:v scale=-2:956 -pix_fmt yuv420p")

        rendering.add_argument("--project-imagizing",
                               help="""

                               Projects can generate ``.csv`` files residing in subdirectories within the the
                               `` < sim_metrics_leaf > `` directory(directory path set on a per ``--project`` basis) for
                               each ARGoS simulation, in addition to generating ``.csv`` files residing directly in the
                               `` < sim_metrics_leaf > `` directory. If this option is passed, then the ``.csv`` files
                               residing each subdirectory under the `` < sim_metrics_leaf > `` directory(no recursive
                               nesting is allowed) in each simulation are treated as snapshots of 2D or 3D data over
                               time, and will be averaged together across simulations and then turn into image files
                               suitable for video rendering in stage 4. The following restrictions apply:

                               - A common stem with a unique numeric ID is required for each ``.csv`` must be present
                                 for each ``.csv``.
p
                               - The directory name within `` < sim_metrics_leaf > `` must be the same as the stem for each
                                 ``.csv`` file in that directory. For example, if the directory name was
                                 ``swarm-distribution`` under `` < sim_metrics_leaf > `` then all ``.csv`` files within that
                                 directory must be named according to
                                 ``swarm-distribution/swarm-distributionXXXXX.csv``, where XXXXX is any length numeric
                                 prefix(possibly preceded by an underscore or dash).

                               .. IMPORTANT:: Averaging the image ``.csv`` files and generating the images for each
                                  experiment does not happen automatically as part of stage 3 because it can take a LONG
                                  time and is idempotent.

                               """ + self.stage_usage_doc([3, 4]),
                               action='store_true')
        rendering.add_argument("--project-rendering",
                               help="""

                               Specify that the imagized ``.csv`` files previously created should be used to generate a
                               set of a videos in `` < experiment root > /videos/<metric_dir_name > .mp4``. This does not
                               happen automatically every time as part of stage 4 because it can take a LONG time and is
                               idempotent.

                               This option assumes that[ffmpeg] programs can be found.

                               """ + self.stage_usage_doc([4]),
                               action='store_true')

        # Rendering options
        rendering = self.parser.add_argument_group(
            'Stage4: Rendering', 'Rendering options for stage4')

        rendering.add_argument("--argos-rendering",
                               help="""

                               Specify that the ARGoS Qt/OpenGL visualization subtree should be left in the input ``.argos``
                               file. By default it is stripped out.

                               Any files in the ``frames/`` directory of each simulation will be rendered into a unique
                               video file with directory using ffmpeg (precise command configurable), and output to a
                               ``videos/argos.mp4`` in the output directory of each simulation.

                               This option assumes that [ffmpeg, Xvfb] programs can be found.

                               Use=stage{1,4}; can be omitted otherwise.
                               """,
                               action='store_true')

        rendering.add_argument("--render-cmd-opts",
                               help="""

                               Specify the ffmpeg options to appear between the specification of the input .png files
                               and the specification of the output file. The default is suitable for use with ARGoS
                               frame grabbing set to a frames of 1600x1200 to output a reasonable quality video, as well
                               as with the image files generated from metrics collected by plugins.

                               Use=stage{4}; can be omitted otherwise.

                               """,
                               default="-r 10 -s:v 800x600 -c:v libx264 -crf 25 -filter:v scale=-2:956 -pix_fmt yuv420p")

        rendering.add_argument("--plugin-imagizing",
                               help="""

                               Plugins can generate ``.csv`` files residing in directories within the ``<metrics_leaf>``
                               directory for each ARGoS simulation (rather than directly in the ``<metrics_leaf>``
                               directory). If this option is passed, then the ``.csv`` files residing each subdirectory
                               under ``<metrics_leaf>`` (no recursive nesting is allowed) in each simulation are treated
                               as snapshots of 2D or 3D data over time, and will be averaged together across simulations
                               and then turn into image files suitable for video rendering in stage 4. The following
                               restrictions apply:

                               - A common stem with a unique numeric ID is required for each ``.csv`` must be present
                                 for each ``.csv``.

                               - The directory name within ``<metrics_leaf>`` must be the same as the stem for each
                                 ``.csv`` file in that directory. For example, if the directory name was
                                 ``swarm-distribution`` under ``<metrics_leaf>`` then all ``.csv`` files within that
                                 directory must be named according to
                                 ``swarm-distribution/swarm-distributionXXXXX.csv``, where XXXXX is any length numeric
                                 prefix (possibly preceded by an underscore or dash).

                               Averaging the image ``.csv`` files and generating the images for each experiment does not
                               happen automatically as part of stage 3 because it can take a LONG time and is
                               idempotent.

                               Use=stage{3,4}; can be omitted otherwise.

                               """,
                               action='store_true')
        rendering.add_argument("--plugin-rendering",
                               help="""

                               Specify that the imagized ``.csv`` files previously created should be used to generate a
                               set of a videos in ``<experiment root>/videos/<metric_dir_name>.mp4``. This does not
                               happen automatically every time as part of stage 4 because it can take a LONG time and is
                               idempotent.

                               This option assumes that ffmpeg program can be found.

                               Use=stage{4}; can be omitted otherwise.

                               """,
                               action='store_true')

    def init_stage5(self):
        """
        Define cmdline arguments for stage 5.
        """
        self.stage5.add_argument("--controllers-legend",
                                 help="""

                                 Comma separated list of names to use on the legend for the generated intra-scenario
                                 controller comparison graphs(if applicable), specified in the same order as the
                                 `--controllers-list`.

                                 """ + self.stage_usage_doc([5],
                                                            "If omitted: the raw controller names will be used."))

        self.stage5.add_argument("--comparison-type",
                                 choices=['raw1D', 'raw2D', 'raw3D', 'scale2D',
                                          'scale3D', 'diff2D', 'diff3D'],
                                 help="""

                                 Specify how controller comparisons should be performed.

                                 If the batch criteria is univariate, the options are:

                                 - ``raw1D`` - Output raw 1D performance measures using linegraphs.

                                 If the batch criteria is bivariate, the options are:

                                 - ``raw2D`` - Output raw 2D performance measures as a set of dual heatmaps comparing
                                   all controllers against the controller of primary interest(one per pair).

                                 - ``diff2D`` - Subtract the performance measure of the controller of primary interest
                                   against all other controllers, pairwise, outputting one 2D heatmap per comparison.

                                 - ``scale2D`` - Scale controller performance measures against those of the controller
                                   of primary interest by dividing, outputing one 2D heatmap per comparison.

                                 - ``raw3D`` - Output raw 3D performance measures as a single, stacked 3D surface
                                   plots comparing all controllers(identical plots, but view from different
                                   angles). Uses ``--controllers-legend`` if passed for legend.

                                 - ``scale3D`` - Scale controller performance measures against those of the controller
                                   of primary interest by dividing. This results in a single stacked 3D surface plots
                                   comparing all controllers(identical plots, but view from different angles). Uses
                                   ``--controllers-legend`` if passed for legend.

                                 - ``diff3D`` - Subtract the performance measure of the controller of primary interest
                                   from each controller(including the primary). This results in a set single stacked 3D
                                   surface plots comparing all controllers(identical plots, but view from different
                                   angles), in which the controller of primary interest forms an(X, Y) plane at
                                   Z=0. Uses ``--controllers-legend`` if passed for legend.

                                 """ + self.stage_usage_doc([5]),
                                 default='raw1D')

        self.stage5.add_argument("--bc-univar",
                                 help="""

                                 Specify that the batch criteria is univariate. This cannot be deduced from the command
                                 line ``--batch-criteria`` argument in all cases because we are comparing controllers
                                 `across` scenarios, and each scenario(potentially) has a different batch criteria
                                 definition, which will result in (potentially) erroneous comparisons if we don't
                                 re-generate the batch criteria for each scenaro we compare controllers within.

                                 """ + self.stage_usage_doc([5]),
                                 action='store_true')

        self.stage5.add_argument("--bc-bivar",
                                 help="""

                                 Specify that the batch criteria is bivariate. This cannot be deduced from the command
                                 line ``--batch-criteria`` argument in all cases because we are comparing controllers
                                 `across` scenarios, and each scenario(potentially) has a different batch criteria
                                 definition, which will result in (potentially) erroneous comparisons if we don't
                                 re-generate the batch criteria for each scenaro we compare controllers in .

                                 """ + self.stage_usage_doc([5]),
                                 action='store_true')

        self.stage5.add_argument("--transpose-graphs",
                                 help="""

                                 Transpose the X, Y axes in generated graphs. Useful as a general way to tweak graphs for
                                 best use of space within a paper. Currently affects the following graphs:

                                 -: class: `~core.graphs.heatmap.Heatmap`

                                 Ignored for other graph types.

                                 """ + self.stage_usage_doc([5]),
                                 action='store_true')

        self.stage5.add_argument("--controllers-list",
                                 help="""

                                 Comma separated list of controllers to compare within `` < sierra root > ``.

                                 The first controller in this list will be used for as the controller of primary
                                 interest if ``--comparison-type`` is passed.

                                 """ + self.stage_usage_doc([5]))

    @staticmethod
    def cs_methods_doc():
        return r"""

        The following methods can be specified. Note that each some methods have a defined normalized domain, and some do
        not, and that the normalized domain may invert the meaning of lower values=better. If defined, the normalized
        domain the default for a given measure.

        - ``pcm`` - Partial Curve Mapping(Witowski2012)

          - Intrinsic domain:: math: `[0, \infty)`. Lower values indicate greater similarity.

          - Normalized domain: N/A.

        - ``area_between`` - Area between the two curves(Jekel2018)

          - Intrinsic domain::math:`[0, \infty)`. Lower values indicate greater similarity.

          - Normalized domain: N/A.

        - ``frechet`` - Frechet distance(Frechet1906)

          - Intrinsic domain::math:`[0, \infty)`. Lower values indicate greater similarity.

          - Normalized domain: N/A.

        - ``dtw`` - Dynamic Time Warping(Berndt1994)

          - Intrinsic domain::math:`[0, \infty)`. Lower values indicate greater similarity.

          - Normalized domain: [0, 1]. Higher values indicate greater similarity.

        - ``curve_length`` - Arc-length distance along the curve from the origin of(applied - ideal)
          curve(Andrade-campos2009).

          - Intrinsic domain::math:`[0, \infty)`.

          - Normalized domain: N/A.
        """

    @staticmethod
    def stage_usage_doc(stages: tp.List[int], omitted: str = "If omitted: N/A."):
        return "\n.. admonition:: Stage usage\n\n   Used by stage{" + ",".join(map(str, stages)) + "}; can be omitted otherwise. " + omitted + "\n"

    @staticmethod
    def bc_applicable_doc(criteria: tp.List[str]):
        lst = "".join(map(lambda bc: "   - " + bc + "\n", criteria))
        return "\n.. ADMONITION:: Applicable batch criteria\n\n" + lst + "\n"


class CoreCmdlineValidator():
    """
    Validate the core command line arguments to ensure that the pipeline will work properly in all stages, given the
    options that were passed.
    """

    def __call__(self, args):
        assert len(args.batch_criteria) <= 2, "FATAL: Too many batch criteria passed"

        if len(args.batch_criteria) == 2:
            assert args.batch_criteria[0] != args.batch_criteria[1], \
                "FATAL: Duplicate batch criteria passed"

        if args.gen_stddev:
            assert len(args.batch_criteria) == 1, \
                "FATAL: Stddev generation only supported with univariate batch criteria"

        assert isinstance(args.batch_criteria, list), \
            'FATAL Batch criteria not passed as list on cmdline'

        if any([1, 2]) in args.pipeline:
            assert args.n_sims is not None, '--n-sims is required'

        if 5 in args.pipeline:
            assert args.bc_univar or args.bc_bivar, \
                '--bc-univar or --bc-bivar is required for stage 5'


def sphinx_cmdline_core():
    """
    Return a handle to the core cmdline object for SIERRA in order for sphinx to autogenerate nice
    documentation from it.
    """
    return CoreCmdline().parser


def sphinx_cmdline_bootstrap():
    """
    Return a handle to the bootstrap cmdline object for SIERRA in order for sphinx to autogenerate
    nice documentation from it.
    """
    return BootstrapCmdline().parser


__api__ = [
    'BootstrapCmdline',
    'CoreCmdline',


]<|MERGE_RESOLUTION|>--- conflicted
+++ resolved
@@ -473,7 +473,6 @@
                                  """ + self.stage_usage_doc([3]),
                                  action="store_true",
                                  default=False)
-<<<<<<< HEAD
 
     def init_stage4(self):
         """
@@ -483,19 +482,6 @@
                                  choices=['intra', 'inter', 'all', 'none'],
                                  help="""
 
-                                 Specify which graphs should be generated: Only intra-experiment graphs, only
-                                 inter-experiment graphs, both, or none. The 'none' option is provided to skip graph
-                                 generation if video outputs are desired instead.
-=======
-
-    def init_stage4(self):
-        """
-        Define cmdline arguments for stage 4.
-        """
-        self.stage4.add_argument("--exp-graphs",
-                                 choices=['intra', 'inter', 'all', 'none'],
-                                 help="""
-
                                  Specify which types of graphs should be generated from experimental results:
 
                                  - ``intra`` - Generate intra-experiment graphs from the results of a single experiment
@@ -578,7 +564,6 @@
                                  calculations will be normalized into [-1,1] via sigmoids (similar to other performance
                                  measures), as opposed to raw values (default). This may make graphs more or less
                                  readable/interpretable.
->>>>>>> b1e47d37
 
                                  """,
                                  action='store_true')
