--- conflicted
+++ resolved
@@ -10,132 +10,7 @@
 It is named thusly because it will save you a LITERAL, (not figurative) mountain
 of work.
 
-<<<<<<< HEAD
-## Setup
-
-Setup instructions can be found on the the `devel` branch, as that hs not only
-the latest semi-stable release, but also the most up-to-date documentation,
-including this README.
-
-
-    git checkout devel
-
-## Directory Structure
-
-`generators/` - Controller and scenario generators used to modify template
-                .argos files to provide the setting/context for running
-                experiments with variables.
-
-`graphs/` - Generic code to generate graphs of different types.
-
-`perf_measures/` - Measures to compare performance of different controllers
-                   across experiments.
-
-`pipeline/` - Core pipline code in 5 stages:
-
-              1. Generate inputs
-              2. Run experiments
-              3. Average results
-              4. Generate graphs within a batched experiment
-              5. Generate graphs comparing controllers within/across scenarios
-
-`scripts/` - Contains `.pbs` scripts to be run on MSI.
-
-`templates/` - Contains template .argos files. Really only necessary to be able
-               to change configuration that is not directly controllable via
-               generators, and the # of templates should be kept small, as they
-               need to be manually kept in sync with the capabilities of
-               fordyca.
-
-`variables/` - Generators for experimental variables to modify template .argos
-               files in order to run experiments with a given controller.
-
-## General Usage
-
-- There are 5 pipeline stages, though only the first 4 will run automatically.
-
-- If you run stages individually, then before stage X will run without crashing,
-  you need to run stage X-1.
-
-*WARNING: SIERRA DOES NOT DELETE DIRECTORIES FOR YOU. ALWAYS MAKE SURE YOU RUN
-DIFFERENT EXPERIMENTS (BATCH OR NOT) IN DIFFERENT DIRECTORIES OR ODIN'S WRATH
-MAY FALL UPON THEE.*
-
-## How to Add A Controller
-
-If you have created a new robot controller and you want to be able to use it
-with sierra from the command line you have to:
-
-1. Create a generator for it under `generators/`. For a controller named
-   `FizzBuzz` it must be called `fizzbuzz.py` in order to be able to invoke it
-   via the sierra command line.
-
-2. The generator must derive from `ExpInputGenerator`, and be called
-   `BaseGenerator`.
-
-3. It must define 3 functions:
-
-   `init_sim_defs()` - Initial simulation definitions common to ANY simulation
-   that uses the controller (this usually is just changing the controller/loop
-   function labels). See the stateful/CRW controllers for examples.
-
-   `generate()` - Generate simulation definitions without saving the file
-   (non-terminal generator).
-
-   `generator_and_save()` - Generate simulation definitions AND save the file
-   (terminal generator).
-
-4. Add an import of `fizzbuzz.py` to `factory.py` so that it can be instantiated
-   via information passed on the command line.
-
-5. Update the help in `sierra.py` to reflect the new class that you have instantiated.
-
-6. Once finished, open a pull request with your new controller.
-
-## How to Add A Variable
-
-If you have a new experimental variable that you have added to the main fordyca
-library, *AND* which is exposed via the input `.argos` file, then you need to do
-the following to get it to work with sierra:
-
-1. Make your variable inherit from `BaseVariable` and place your `.py` file
-   under `variables/`.
-
-2. Define 2 functions:
-
-   `get_attr_changelist()` - Given whatever parameters that your variable was
-   passed during initialization (e.g. the boundaries of a range you want to vary
-   it within), produce a list of sets, where each set is all changes that need
-   to be made to the .argos template file in order to set the value of your
-   variable to something.
-
-   `gen_tag_rmlist()` - Given whatever parameters that your variable was passed
-   during initialization, generate a list of sets, where each set is all tags
-   that need to be removed from the .argos template file in order to set the
-   value of your variable to something.
-
-3. TEST YOUR GRAPH TO VERIFY IT DOES NOT CRASH.
-
-4. Once finished open a pull request with your new variable.
-
-## How to Add A New Graph
-
-If you would like to define a new intra-experiment graph (i.e. a graph that
-should be generated for each set of simulation runs that are averaged together),
-or a new inter-experiment graph (i.e. a graph that should only be generated for
-batch experiments) then you need to do the following:
-
-1. Add an entry in the list of graphs found in `exp_pipeline.py` in an
-   appropriate category (notice that the categories map back to the
-   collectors/generate .csv files in FORDYCA) in either `inter_exp_targets()` or
-   `intra_exp_targets()`.
-
-2. TEST YOUR GRAPH TO VERIFY IT DOES NOT CRASH.
-
-3. Once finished, open a pull request with your new graph.
-=======
 Project documentation is [here](https://swarm-robotics-sierra.readthedocs.io/en/latest/).
 
 # License
-This project is licensed under GPL 3.0. See [LICENSE](LICENSE.md).
->>>>>>> 0539919f
+This project is licensed under GPL 3.0. See [LICENSE](LICENSE.md).