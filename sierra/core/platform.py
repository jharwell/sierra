# Copyright 2021 John Harwell, All rights reserved.
#
#  This file is part of SIERRA.
#
#  SIERRA is free software: you can redistribute it and/or modify it under the
#  terms of the GNU General Public License as published by the Free Software
#  Foundation, either version 3 of the License, or (at your option) any later
#  version.
#
#  SIERRA is distributed in the hope that it will be useful, but WITHOUT ANY
#  WARRANTY; without even the implied warranty of MERCHANTABILITY or FITNESS FOR
#  A PARTICULAR PURPOSE.  See the GNU General Public License for more details.
#
#  You should have received a copy of the GNU General Public License along with
#  SIERRA.  If not, see <http://www.gnu.org/licenses/
"""
Classes for the generating the commands to run :term:`experiments <Batch
Experiment>` on multiple :term:`platforms <Platform>` using multiple execution
methods.
"""

# Core packages
import os
import typing as tp
import subprocess
import shutil
import argparse
import socket
import logging
import pwd
import re

# 3rd party packages
import implements
import netifaces

# Project packages
import sierra.core.plugin_manager as pm
from sierra.core import config, types
from sierra.core.experiment import bindings
import sierra.core.variables.batch_criteria as bc


class CmdlineParserGenerator():
    """
    Dispatcher to generate additional cmdline arguments which are dependent on
    the selected ``--platform``.
    """

    def __init__(self, platform: str) -> None:
        module = pm.pipeline.get_plugin_module(platform)
        self.platform = module.CmdlineParserGenerator()

    def __call__(self) -> argparse.ArgumentParser:
        return self.platform()


@implements.implements(bindings.IExpRunShellCmdsGenerator)
class ExpRunShellCmdsGenerator():
    """
    Trampoline class for dispatching shell cmd generation to platforms and
    execution environments.

    Called during stage 1 to add shell commands which should be run immediately
    before and after the shell command to actually execute a single
    :term:`Experimental Run` to the commands file to be fed to whatever the
    tool a given execution environment environment uses to run cmds (e.g., GNU
    parallel).
    """

    def __init__(self,
                 cmdopts: types.Cmdopts,
                 criteria: bc.IConcreteBatchCriteria,
                 n_robots: int,
                 exp_num: int) -> None:
        self.cmdopts = cmdopts
        self.criteria = criteria
        module = pm.pipeline.get_plugin_module(
            self.cmdopts['platform'])
        self.platform = module.ExpRunShellCmdsGenerator(self.cmdopts,
                                                        self.criteria,
                                                        n_robots,
                                                        exp_num)
        module = pm.pipeline.get_plugin_module(
            self.cmdopts['exec_env'])
        self.env = module.ExpRunShellCmdsGenerator(self.cmdopts,
                                                   self.criteria,
                                                   n_robots,
                                                   exp_num)

    def pre_run_cmds(self,
                     host: str,
                     input_fpath: str,
                     run_num: int) -> tp.List[types.ShellCmdSpec]:
        cmds = self.platform.pre_run_cmds(host, input_fpath, run_num)
        cmds.extend(self.env.pre_run_cmds(host, input_fpath, run_num))
        return cmds

    def exec_run_cmds(self,
                      host: str,
                      input_fpath: str,
                      run_num: int) -> tp.List[types.ShellCmdSpec]:
        cmds = self.platform.exec_run_cmds(host, input_fpath, run_num)
        cmds.extend(self.env.exec_run_cmds(host, input_fpath, run_num))
        return cmds

    def post_run_cmds(self, host: str) -> tp.List[types.ShellCmdSpec]:
        cmds = self.platform.post_run_cmds(host)
        cmds.extend(self.env.post_run_cmds(host))
        return cmds


@implements.implements(bindings.IExpShellCmdsGenerator)
class ExpShellCmdsGenerator():
    """Trampoline class for dispatching shell cmd generation to platforms and
    execute environments.

    Called during stage 2 to run shell commands immediately before running a
    given :term:`Experiment`, to run shell commands to actually run the
    experiment, and to run shell commands immediately after the experiment
    finishes.
    """

    def __init__(self,
                 cmdopts: types.Cmdopts,
                 exp_num: int) -> None:
        self.cmdopts = cmdopts
        module = pm.pipeline.get_plugin_module(
            self.cmdopts['platform'])
        self.platform = module.ExpShellCmdsGenerator(self.cmdopts,
                                                     exp_num)
        module = pm.pipeline.get_plugin_module(
            self.cmdopts['exec_env'])
        self.env = module.ExpShellCmdsGenerator(self.cmdopts,
                                                exp_num)

    def pre_exp_cmds(self) -> tp.List[types.ShellCmdSpec]:
        cmds = self.platform.pre_exp_cmds()
        cmds.extend(self.env.pre_exp_cmds())
        return cmds

    def exec_exp_cmds(self, exec_opts: types.SimpleDict) -> tp.List[types.ShellCmdSpec]:
        cmds = self.platform.exec_exp_cmds(exec_opts)
        cmds.extend(self.env.exec_exp_cmds(exec_opts))
        return cmds

    def post_exp_cmds(self) -> tp.List[types.ShellCmdSpec]:
        cmds = self.platform.post_exp_cmds()
        cmds.extend(self.env.post_exp_cmds())
        return cmds


class ParsedCmdlineConfigurer():
    """
    Dispatcher for configuring the main cmdopts dictionary for the selected
    platform and execution environment.

    Called before the pipeline starts to add new/modify existing cmdline
    arguments after initial parsing.
    """

    def __init__(self,
                 platform: str,
                 exec_env: str) -> None:
        self.platform = platform
        self.exec_env = exec_env
        self.logger = logging.getLogger(__name__)

        module = pm.pipeline.get_plugin_module(self.platform)
        self.platformg = module.ParsedCmdlineConfigurer(exec_env)

        module = pm.pipeline.get_plugin_module(self.exec_env)
        self.envg = module.ParsedCmdlineConfigurer(exec_env)

    def __call__(self, args: argparse.Namespace) -> argparse.Namespace:
        # Configure for selected execution enivornment first, to check for
        # low-level details.
        self.logger.debug("Configuring cmdline from --exec_env=%s",
                          self.exec_env)
        args.__dict__['exec_env'] = self.exec_env
        self.envg(args)

        # Configure for selected platform
        self.logger.debug("Configuring cmdline from --platform=%s",
                          self.platform)
        args.__dict__['platform'] = self.platform
        self.platformg(args)

        return args


class ExpConfigurer():
    """
    Perform platform-specific configuration for a given experimental run that
    you can do programmatically (i.e., without needing a shell). This usually is
    things like creating directories, etc.

    Called at the end of stage 1 during configuring a specific
    :term:`Experimental Run`.
    """

    def __init__(self, cmdopts: types.Cmdopts) -> None:
        self.cmdopts = cmdopts
        module = pm.pipeline.get_plugin_module(cmdopts['platform'])
        self.platform = module.ExpConfigurer(self.cmdopts)

    def for_exp_run(self, exp_input_root: str, run_output_dir: str) -> None:
        self.platform.for_exp_run(exp_input_root, run_output_dir)

    def for_exp(self, exp_input_root: str) -> None:
        self.platform.for_exp(exp_input_root)

    def cmdfile_paradigm(self) -> str:
        return self.platform.cmdfile_paradigm()


class ExecEnvChecker():
    """Verify the configured ``--exec-env`` for the configured ``--platform``
    before running any experiments during stage 2.

    This is needed in addition to the checks performed during stage 1, because
    stage 2 can be run on its own without running stage 1 first on the same
    SIERRA invocation.

    """

    @staticmethod
    def parse_nodefile(nodefile: str) -> tp.List[types.SimpleDict]:
        ret = []

        with open(nodefile, 'r') as f:
            lines = f.readlines()

            for line in lines:
                comment_re = r"^#"
                if res := re.search(comment_re, line):
                    continue

                cores_re = r"^[0-9]+/"
                if res := re.search(cores_re, line):
<<<<<<< HEAD
                    cores, ssh = line.split('/')
=======
                    cores = int(line.split('/')[0])
                    ssh = line.split('/')[1]
>>>>>>> 1bf6fa8b
                else:
                    cores = 1
                    ssh = line

                identifier_re = r"[a-zA-Z0-9_.]+"
                port_re = r"ssh -p\s*([0-9]+)"
                username_at_host_re = f"({identifier_re})+@({identifier_re})"
                port_and_username_at_host_re = port_re + r"\*s" + username_at_host_re
                port_and_hostname_re = port_re + rf"\s+({identifier_re})"

                if res := re.search(port_and_username_at_host_re, ssh):
                    # They specified the port AND 'username@host'
                    port = int(res.group(1))
                    login = res.group(2)
                    hostname = res.group(3)
                elif res := re.search(port_and_hostname_re, ssh):
                    # They only specified the port and hostname
                    port = int(res.group(1))
                    hostname = res.group(2)
                    login = pwd.getpwuid(os.getuid())[0]
                elif res := re.search(username_at_host_re, ssh):
                    # They only specified 'username@host'
                    port = 22
                    login = res.group(1)
                    hostname = res.group(2)
                elif res := re.search(identifier_re, ssh):
                    # They only specified the hostname
                    port = 22
                    login = pwd.getpwuid(os.getuid())[0]
                    hostname = res.group(0)
                else:
                    raise ValueError(f"Bad ssh/hostname spec {ssh}")

                ret.append({
                    'hostname': hostname,
                    'n_cores': cores,
                    'login': login,
                    'port': port
                })
        return ret

    def __init__(self, cmdopts: types.Cmdopts):
        self.cmdopts = cmdopts
        self.exec_env = self.cmdopts['exec_env']
        self.platform = self.cmdopts['platform']
        self.logger = logging.getLogger(__name__)

    def __call__(self) -> None:
        module = pm.pipeline.get_plugin_module(self.cmdopts['platform'])
        module.ExecEnvChecker(self.cmdopts)()
        module = pm.pipeline.get_plugin_module(self.cmdopts['exec_env'])
        module.ExecEnvChecker(self.cmdopts)()

    def check_connectivity(self,
                           login: str,
                           hostname: str,
                           port: int,
                           host_type: str) -> bool:
        self.logger.info("Checking connectivity to %s", hostname)
        ssh_diag = f"{host_type},port={port} via {login}@{hostname}"
        nc_diag = f"{host_type},port={port} via {hostname}"

        if self.cmdopts['online_check_method'] == 'ping+ssh':
            try:
                self.logger.debug("Attempt to ping %s, type=%s",
                                  hostname,
                                  host_type)
                timeout = config.kPlatform['ping_timeout']
                subprocess.run(f"ping -c 3 -W {timeout} {hostname}",
                               shell=True,
                               check=True,
                               stdout=subprocess.PIPE,
                               stderr=subprocess.PIPE)
            except subprocess.CalledProcessError:
                self.logger.fatal("Unable to ping %s, type=%s",
                                  hostname,
                                  host_type)
                raise
            self.logger.debug("%s is alive, type=%s", hostname, host_type)
        elif self.cmdopts['online_check_method'] == 'nc+ssh':
            try:
                self.logger.debug("Check for ssh tunnel to %s", nc_diag)
                timeout = config.kPlatform['ping_timeout']
                subprocess.run(f"nc -z {hostname} {port}",
                               shell=True,
                               check=True,
                               stdout=subprocess.PIPE,
                               stderr=subprocess.PIPE)
            except subprocess.CalledProcessError:
                self.logger.fatal("No ssh tunnel to %s", nc_diag)
                raise
            self.logger.debug("ssh tunnel to %s alive", nc_diag)

        try:

            self.logger.debug("Verify ssh to %s", ssh_diag)
            subprocess.run((f"ssh -p{port} "
                            "-o PasswordAuthentication=no "
                            "-o StrictHostKeyChecking=no "
                            "-o BatchMode=yes "
                            f"{login}@{hostname} exit"),
                           shell=True,
                           check=True,
                           stdout=subprocess.PIPE,
                           stderr=subprocess.PIPE)
        except subprocess.CalledProcessError:
            self.logger.fatal("Unable to connect to %s", ssh_diag)
            raise
        self.logger.info("%s@%s online", host_type, hostname)

    def check_for_simulator(self, name: str):
        if self.exec_env in ['hpc.local', 'hpc.adhoc']:
            shellname = name
        elif self.exec_env in ['hpc.pbs', 'hpc.slurm']:
            arch = os.environ.get('SIERRA_ARCH')
            shellname = f'{name}-{arch}'
        else:
            assert False, \
                "Bad --exec-env '{0}' for platform '{1}'".format(self.exec_env,
                                                                 self.platform)

        version_cmd = f'{shellname} -v'
        self.logger.debug("Check version for '%s' via '%s'",
                          shellname,
                          version_cmd)

        if shutil.which(shellname):
            res = subprocess.run(version_cmd,
                                 stdout=subprocess.PIPE,
                                 stderr=subprocess.PIPE,
                                 shell=True)
            return res
        else:
            assert False, \
                "Bad --exec-env '{0}' for platform '{1}': cannot find '{2}'".format(self.exec_env,
                                                                                    self.platform,
                                                                                    name)


def get_free_port() -> int:
    """
    Determines a free port using sockets. From
    https://stackoverflow.com/questions/44875422/how-to-pick-a-free-port-for-a-subprocess

    Because of TCP TIME_WAIT, close()d ports are still unusable for a few
    minutes, which will leave plenty of time for SIERRA to assign all unique
    ports to processes during stage 2.
    """
    s = socket.socket(socket.AF_INET, socket.SOCK_STREAM)
    s.bind(('', 0))  # bind to port 0 -> OS allocates free port
    port = s.getsockname()[1]
    s.close()
    return port


def get_local_ip():
    """
    Get the local IP address of the SIERRA host machine.
    """
    active = []
    for iface in netifaces.interfaces():
        # Active=has a normal IP address (that's what AF_INET means)
        if socket.AF_INET in netifaces.ifaddresses(iface):
            active.append(iface)

    active = list(filter('lo'.__ne__, active))

    if len(active) > 1:
        logging.warning(("SIERRA host machine has > 1 non-loopback IP addresses"
                         "/network interfaces--SIERRA may select the wrong "
                         "one: %s"), active)
    s = socket.socket(socket.AF_INET, socket.SOCK_DGRAM)
    s.connect(("8.8.8.8", 80))
    return s.getsockname()[0]


__api__ = [
    'CmdlineParserGenerator',
    'ExpRunShellCmdsGenerator',
    'ExpShellCmdsGenerator',
    'ParsedCmdlineConfigurer',
    'ExpRunShellCmdsGenerator',
    'ExpShellCmdsGenerator',
    'ExecEnvChecker',
]<|MERGE_RESOLUTION|>--- conflicted
+++ resolved
@@ -238,12 +238,8 @@
 
                 cores_re = r"^[0-9]+/"
                 if res := re.search(cores_re, line):
-<<<<<<< HEAD
-                    cores, ssh = line.split('/')
-=======
                     cores = int(line.split('/')[0])
                     ssh = line.split('/')[1]
->>>>>>> 1bf6fa8b
                 else:
                     cores = 1
                     ssh = line
