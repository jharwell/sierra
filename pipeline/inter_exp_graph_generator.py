--- conflicted
+++ resolved
@@ -1,72 +1,60 @@
-"""
-Copyright 2018 John Harwell, All rights reserved.
-
-  This file is part of SIERRA.
-
-  SIERRA is free software: you can redistribute it and/or modify it under the
-  terms of the GNU General Public License as published by the Free Software
-  Foundation, either version 3 of the License, or (at your option) any later
-  version.
-
-  SIERRA is distributed in the hope that it will be useful, but WITHOUT ANY
-  WARRANTY; without even the implied warranty of MERCHANTABILITY or FITNESS FOR
-  A PARTICULAR PURPOSE.  See the GNU General Public License for more details.
-
-  You should have received a copy of the GNU General Public License along with
-  SIERRA.  If not, see <http://www.gnu.org/licenses/
-
-"""
-
-import os
-from pipeline.inter_exp_linegraphs import InterExpLinegraphs
-<<<<<<< HEAD
-from perf_measures.scalability import InterExpScalabilityMeasure
-from perf_measures.emergence import InterExpEmergenceMeasure
-=======
-from perf_measures.scalability import InterExpScalability
-from perf_measures.self_organization import InterExpSelfOrganization
->>>>>>> 57f23838
-from graphs.ca_graphs import InterExpCAModelEnterGraph
-from pipeline.inter_exp_targets import Linegraphs
-
-
-class InterExpGraphGenerator:
-    """
-    Generates graphs from collated .csv data across a batch of experiments
-
-    Attributes:
-      batch_output_root(str): Root directory (relative to current dir or absolute) for experiment
-                              outputs.
-      batch_graph_root(str): Root directory (relative to current dir or absolute) of where the
-                             generated graphs should be saved for the experiment.
-    """
-
-    def __init__(self, batch_output_root, batch_graph_root, batch_generation_root):
-
-        self.batch_output_root = os.path.abspath(os.path.join(batch_output_root,
-                                                              'collated-csvs'))
-        self.batch_graph_root = os.path.abspath(os.path.join(batch_graph_root,
-                                                             'collated-graphs'))
-        self.batch_generation_root = batch_generation_root
-        os.makedirs(self.batch_graph_root, exist_ok=True)
-
-    def __call__(self):
-        InterExpLinegraphs(self.batch_output_root,
-                           self.batch_graph_root,
-                           Linegraphs.targets()).generate()
-<<<<<<< HEAD
-        InterExpScalabilityMeasure(self.batch_output_root,
-                                   self.batch_graph_root,
-                                   self.batch_generation_root).generate()
-        InterExpEmergenceMeasure(self.batch_output_root,
-=======
-        InterExpScalability(self.batch_output_root,
-                            self.batch_graph_root,
-                            self.batch_generation_root).generate()
-        InterExpSelfOrganization(self.batch_output_root,
->>>>>>> 57f23838
-                                 self.batch_graph_root,
-                                 self.batch_generation_root).generate()
-
-        # InterExpCAModelEnterGraph(self.batch_output_root, self.batch_graph_root,
-        #                           self.batch_generation_root).generate()
+"""
+Copyright 2018 John Harwell, All rights reserved.
+
+  This file is part of SIERRA.
+
+  SIERRA is free software: you can redistribute it and/or modify it under the
+  terms of the GNU General Public License as published by the Free Software
+  Foundation, either version 3 of the License, or (at your option) any later
+  version.
+
+  SIERRA is distributed in the hope that it will be useful, but WITHOUT ANY
+  WARRANTY; without even the implied warranty of MERCHANTABILITY or FITNESS FOR
+  A PARTICULAR PURPOSE.  See the GNU General Public License for more details.
+
+  You should have received a copy of the GNU General Public License along with
+  SIERRA.  If not, see <http://www.gnu.org/licenses/
+
+"""
+
+import os
+from pipeline.inter_exp_linegraphs import InterExpLinegraphs
+from perf_measures.scalability import InterExpScalability
+from perf_measures.self_organization import InterExpSelfOrganization
+from graphs.ca_graphs import InterExpCAModelEnterGraph
+from pipeline.inter_exp_targets import Linegraphs
+
+
+class InterExpGraphGenerator:
+    """
+    Generates graphs from collated .csv data across a batch of experiments
+
+    Attributes:
+      batch_output_root(str): Root directory (relative to current dir or absolute) for experiment
+                              outputs.
+      batch_graph_root(str): Root directory (relative to current dir or absolute) of where the
+                             generated graphs should be saved for the experiment.
+    """
+
+    def __init__(self, batch_output_root, batch_graph_root, batch_generation_root):
+
+        self.batch_output_root = os.path.abspath(os.path.join(batch_output_root,
+                                                              'collated-csvs'))
+        self.batch_graph_root = os.path.abspath(os.path.join(batch_graph_root,
+                                                             'collated-graphs'))
+        self.batch_generation_root = batch_generation_root
+        os.makedirs(self.batch_graph_root, exist_ok=True)
+
+    def __call__(self):
+        InterExpLinegraphs(self.batch_output_root,
+                           self.batch_graph_root,
+                           Linegraphs.targets()).generate()
+        InterExpScalability(self.batch_output_root,
+                            self.batch_graph_root,
+                            self.batch_generation_root).generate()
+        InterExpSelfOrganization(self.batch_output_root,
+                                 self.batch_graph_root,
+                                 self.batch_generation_root).generate()
+
+        # InterExpCAModelEnterGraph(self.batch_output_root, self.batch_graph_root,
+        #                           self.batch_generation_root).generate()