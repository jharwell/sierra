"""
 Copyright 2018 John Harwell, All rights reserved.

  This file is part of SIERRA.

  SIERRA is free software: you can redistribute it and/or modify it under the
  terms of the GNU General Public License as published by the Free Software
  Foundation, either version 3 of the License, or (at your option) any later
  version.

  SIERRA is distributed in the hope that it will be useful, but WITHOUT ANY
  WARRANTY; without even the implied warranty of MERCHANTABILITY or FITNESS FOR
  A PARTICULAR PURPOSE.  See the GNU General Public License for more details.

  You should have received a copy of the GNU General Public License along with
  SIERRA.  If not, see <http://www.gnu.org/licenses/
"""

import os
<<<<<<< HEAD
from perf_measures.scalability import ControllerCompScalabilityMeasure
from perf_measures.emergence import ControllerCompEmergenceMeasure
=======
from perf_measures.controller_comp import ControllerComp
>>>>>>> 57f23838


class PipelineStage5:

    """

    Implements stage 5 of the experimental pipeline:

    Compare controllers that have been tested with the same batch criteria across different
    performance measures.

    Attributes:
      args(??): Input arguments to sierra
      targets(list): List of controllers (as strings) that should be compared within sierra_root.
    """

    def __init__(self, args, targets):
        self.args = args
        self.targets = targets
        self.comp_graph_root = os.path.join(args.sierra_root, "comp-graphs")
        self.comp_csv_root = os.path.join(args.sierra_root, "comp-csvs")

        os.makedirs(self.comp_graph_root, exist_ok=True)
        os.makedirs(self.comp_csv_root, exist_ok=True)

    def _comp_measures(self):
        measures = [
            {
<<<<<<< HEAD
                'type': 'ControllerCompScalabilityMeasure',
                'src_stem': 'pm-scalability-raw',
                'dest_stem': 'comp-pm-scalability-raw',
            },
            {
                'type': 'ControllerCompScalabilityMeasure',
                'src_stem': 'pm-scalability-fl',
                'dest_stem': 'comp-pm-scalability-fl',
            },
            {
                'type': 'ControllerCompEmergenceMeasure',
                'src_stem': 'pm-emergence',
                'dest_stem': 'comp-pm-emergence',
=======
                'src_stem': 'pm-scalability-raw',
                'dest_stem': 'comp-pm-scalability-raw',
                'title': 'Swarm Scalability (Raw)',
                'ylabel': 'Scalability Value'
            },
            {
                'src_stem': 'pm-scalability-fl',
                'dest_stem': 'comp-pm-scalability-fl',
                'title': 'Swarm Scalability (Sub-Linear Fractional Losses)',
                'ylabel': 'Scalability Value'
            },
            {
                'src_stem': 'pm-self-org',
                'dest_stem': 'comp-pm-self-org',
                'title': 'Swarm Self Organization',
                'ylabel': 'Self Organization Value'
>>>>>>> 57f23838
            },
        ]
        return measures

    def run(self):
        # Verify that all controllers have run the same set of experiments before doing the
        # comparison
        print("- Comparing controllers...")
        if self.targets is None:
            self.targets = [d for d in os.listdir(self.args.sierra_root) if d not in ["comp-graphs",
                                                                                      "comp-csvs"]
                            and os.path.isdir(os.path.join(self.args.sierra_root, d))]
        else:
            self.targets = self.targets.split(',')

        for t1 in self.targets:
            for t2 in self.targets:
                for item in os.listdir(os.path.join(self.args.sierra_root, t1)):
                    path1 = os.path.join(self.args.sierra_root, t1, item,
                                         "exp-outputs/collated-csvs")
                    path2 = os.path.join(self.args.sierra_root, t2, item,
                                         "exp-outputs/collated-csvs")
                    if os.path.isdir(path1):
                        assert(os.path.exists(path2)), "FATAL: {0} does not exist".format(path2)
                    if os.path.isdir(path2):
                        assert(os.path.exists(path1)), "FATAL: {0} does not exist".format(path1)

        measures = self._comp_measures()
        for m in measures:
<<<<<<< HEAD
            eval(m['type'])(sierra_root=self.args.sierra_root,
                            controllers=self.targets,
                            src_stem=m['src_stem'],
                            dest_stem=m['dest_stem']).generate()
=======
            ControllerComp(sierra_root=self.args.sierra_root,
                           controllers=self.targets,
                           src_stem=m['src_stem'],
                           dest_stem=m['dest_stem'],
                           title=m['title'],
                           ylabel=m['ylabel']).generate()
>>>>>>> 57f23838
        print("- Controller comparison complete")
<|MERGE_RESOLUTION|>--- conflicted
+++ resolved
@@ -1,128 +1,106 @@
-"""
- Copyright 2018 John Harwell, All rights reserved.
-
-  This file is part of SIERRA.
-
-  SIERRA is free software: you can redistribute it and/or modify it under the
-  terms of the GNU General Public License as published by the Free Software
-  Foundation, either version 3 of the License, or (at your option) any later
-  version.
-
-  SIERRA is distributed in the hope that it will be useful, but WITHOUT ANY
-  WARRANTY; without even the implied warranty of MERCHANTABILITY or FITNESS FOR
-  A PARTICULAR PURPOSE.  See the GNU General Public License for more details.
-
-  You should have received a copy of the GNU General Public License along with
-  SIERRA.  If not, see <http://www.gnu.org/licenses/
-"""
-
-import os
-<<<<<<< HEAD
-from perf_measures.scalability import ControllerCompScalabilityMeasure
-from perf_measures.emergence import ControllerCompEmergenceMeasure
-=======
-from perf_measures.controller_comp import ControllerComp
->>>>>>> 57f23838
-
-
-class PipelineStage5:
-
-    """
-
-    Implements stage 5 of the experimental pipeline:
-
-    Compare controllers that have been tested with the same batch criteria across different
-    performance measures.
-
-    Attributes:
-      args(??): Input arguments to sierra
-      targets(list): List of controllers (as strings) that should be compared within sierra_root.
-    """
-
-    def __init__(self, args, targets):
-        self.args = args
-        self.targets = targets
-        self.comp_graph_root = os.path.join(args.sierra_root, "comp-graphs")
-        self.comp_csv_root = os.path.join(args.sierra_root, "comp-csvs")
-
-        os.makedirs(self.comp_graph_root, exist_ok=True)
-        os.makedirs(self.comp_csv_root, exist_ok=True)
-
-    def _comp_measures(self):
-        measures = [
-            {
-<<<<<<< HEAD
-                'type': 'ControllerCompScalabilityMeasure',
-                'src_stem': 'pm-scalability-raw',
-                'dest_stem': 'comp-pm-scalability-raw',
-            },
-            {
-                'type': 'ControllerCompScalabilityMeasure',
-                'src_stem': 'pm-scalability-fl',
-                'dest_stem': 'comp-pm-scalability-fl',
-            },
-            {
-                'type': 'ControllerCompEmergenceMeasure',
-                'src_stem': 'pm-emergence',
-                'dest_stem': 'comp-pm-emergence',
-=======
-                'src_stem': 'pm-scalability-raw',
-                'dest_stem': 'comp-pm-scalability-raw',
-                'title': 'Swarm Scalability (Raw)',
-                'ylabel': 'Scalability Value'
-            },
-            {
-                'src_stem': 'pm-scalability-fl',
-                'dest_stem': 'comp-pm-scalability-fl',
-                'title': 'Swarm Scalability (Sub-Linear Fractional Losses)',
-                'ylabel': 'Scalability Value'
-            },
-            {
-                'src_stem': 'pm-self-org',
-                'dest_stem': 'comp-pm-self-org',
-                'title': 'Swarm Self Organization',
-                'ylabel': 'Self Organization Value'
->>>>>>> 57f23838
-            },
-        ]
-        return measures
-
-    def run(self):
-        # Verify that all controllers have run the same set of experiments before doing the
-        # comparison
-        print("- Comparing controllers...")
-        if self.targets is None:
-            self.targets = [d for d in os.listdir(self.args.sierra_root) if d not in ["comp-graphs",
-                                                                                      "comp-csvs"]
-                            and os.path.isdir(os.path.join(self.args.sierra_root, d))]
-        else:
-            self.targets = self.targets.split(',')
-
-        for t1 in self.targets:
-            for t2 in self.targets:
-                for item in os.listdir(os.path.join(self.args.sierra_root, t1)):
-                    path1 = os.path.join(self.args.sierra_root, t1, item,
-                                         "exp-outputs/collated-csvs")
-                    path2 = os.path.join(self.args.sierra_root, t2, item,
-                                         "exp-outputs/collated-csvs")
-                    if os.path.isdir(path1):
-                        assert(os.path.exists(path2)), "FATAL: {0} does not exist".format(path2)
-                    if os.path.isdir(path2):
-                        assert(os.path.exists(path1)), "FATAL: {0} does not exist".format(path1)
-
-        measures = self._comp_measures()
-        for m in measures:
-<<<<<<< HEAD
-            eval(m['type'])(sierra_root=self.args.sierra_root,
-                            controllers=self.targets,
-                            src_stem=m['src_stem'],
-                            dest_stem=m['dest_stem']).generate()
-=======
-            ControllerComp(sierra_root=self.args.sierra_root,
-                           controllers=self.targets,
-                           src_stem=m['src_stem'],
-                           dest_stem=m['dest_stem'],
-                           title=m['title'],
-                           ylabel=m['ylabel']).generate()
->>>>>>> 57f23838
-        print("- Controller comparison complete")
+"""
+ Copyright 2018 John Harwell, All rights reserved.
+
+  This file is part of SIERRA.
+
+  SIERRA is free software: you can redistribute it and/or modify it under the
+  terms of the GNU General Public License as published by the Free Software
+  Foundation, either version 3 of the License, or (at your option) any later
+  version.
+
+  SIERRA is distributed in the hope that it will be useful, but WITHOUT ANY
+  WARRANTY; without even the implied warranty of MERCHANTABILITY or FITNESS FOR
+  A PARTICULAR PURPOSE.  See the GNU General Public License for more details.
+
+  You should have received a copy of the GNU General Public License along with
+  SIERRA.  If not, see <http://www.gnu.org/licenses/
+"""
+
+import os
+from perf_measures.controller_comp import ControllerComp
+
+
+class PipelineStage5:
+
+    """
+
+    Implements stage 5 of the experimental pipeline:
+
+    Compare controllers that have been tested with the same batch criteria across different
+    performance measures.
+
+    Attributes:
+      args(??): Input arguments to sierra
+      targets(list): List of controllers (as strings) that should be compared within sierra_root.
+    """
+
+    def __init__(self, args, targets):
+        self.args = args
+        self.targets = targets
+        self.comp_graph_root = os.path.join(args.sierra_root, "comp-graphs")
+        self.comp_csv_root = os.path.join(args.sierra_root, "comp-csvs")
+
+        os.makedirs(self.comp_graph_root, exist_ok=True)
+        os.makedirs(self.comp_csv_root, exist_ok=True)
+
+    def _comp_measures(self):
+        measures = [
+            {
+                'src_stem': 'pm-scalability-raw',
+                'dest_stem': 'comp-pm-scalability-raw',
+                'title': 'Swarm Scalability (Raw)',
+                'ylabel': 'Scalability Value'
+            },
+            {
+                'src_stem': 'pm-scalability-fl',
+                'dest_stem': 'comp-pm-scalability-fl',
+                'title': 'Swarm Scalability (Sub-Linear Fractional Losses)',
+                'ylabel': 'Scalability Value'
+            },
+            {
+                'src_stem': 'pm-scalability-norm',
+                'dest_stem': 'comp-pm-scalability-norm',
+                'title': 'Swarm Scalability (Normalized)',
+                'ylabel': 'Scalability Value'
+            },
+            {
+                'src_stem': 'pm-self-org',
+                'dest_stem': 'comp-pm-self-org',
+                'title': 'Swarm Self Organization',
+                'ylabel': 'Self Organization Value'
+            },
+        ]
+        return measures
+
+    def run(self):
+        # Verify that all controllers have run the same set of experiments before doing the
+        # comparison
+        print("- Comparing controllers...")
+        if self.targets is None:
+            self.targets = [d for d in os.listdir(self.args.sierra_root) if d not in ["comp-graphs",
+                                                                                      "comp-csvs"]
+                            and os.path.isdir(os.path.join(self.args.sierra_root, d))]
+        else:
+            self.targets = self.targets.split(',')
+
+        for t1 in self.targets:
+            for t2 in self.targets:
+                for item in os.listdir(os.path.join(self.args.sierra_root, t1)):
+                    path1 = os.path.join(self.args.sierra_root, t1, item,
+                                         "exp-outputs/collated-csvs")
+                    path2 = os.path.join(self.args.sierra_root, t2, item,
+                                         "exp-outputs/collated-csvs")
+                    if os.path.isdir(path1):
+                        assert(os.path.exists(path2)), "FATAL: {0} does not exist".format(path2)
+                    if os.path.isdir(path2):
+                        assert(os.path.exists(path1)), "FATAL: {0} does not exist".format(path1)
+
+        measures = self._comp_measures()
+        for m in measures:
+            ControllerComp(sierra_root=self.args.sierra_root,
+                           controllers=self.targets,
+                           src_stem=m['src_stem'],
+                           dest_stem=m['dest_stem'],
+                           title=m['title'],
+                           ylabel=m['ylabel']).generate()
+        print("- Controller comparison complete")