"""
 Copyright 2018 John Harwell, All rights reserved.

  This file is part of SIERRA.

  SIERRA is free software: you can redistribute it and/or modify it under the
  terms of the GNU General Public License as published by the Free Software
  Foundation, either version 3 of the License, or (at your option) any later
  version.

  SIERRA is distributed in the hope that it will be useful, but WITHOUT ANY
  WARRANTY; without even the implied warranty of MERCHANTABILITY or FITNESS FOR
  A PARTICULAR PURPOSE.  See the GNU General Public License for more details.

  You should have received a copy of the GNU General Public License along with
  SIERRA.  If not, see <http://www.gnu.org/licenses/
"""

from generators.exp_input_generator import ExpInputGenerator


class BaseGenerator(ExpInputGenerator):
    """
    Generates simulation input changes needed for all depth1 controllers.

    """

    def __init__(self, *args, **kwargs):
        super().__init__(*args, **kwargs)

<<<<<<< HEAD
    def generate(self):
        """
        Generates all changes to the input file for the simulation (does not save):
        """
        xml_luigi = super().generate_common_defs()
        xml_luigi.attribute_change(".//loop_functions", "label", "depth1_loop_functions")
        return xml_luigi


class GP_DPOGenerator(BaseGenerator):
    """
    Generates simulation input changes common needed for all GP_DPO controllers.
    """

    def __init__(self, *args, **kwargs):
        super().__init__(*args, **kwargs)

=======
>>>>>>> 2d3ef781
    def generate(self):
        """
        Generates all changes to the input file for the simulation (does not save):
        """
<<<<<<< HEAD
        xml_luigi = super().generate()
        xml_luigi.tag_change(".//controllers", "__template__", "gp_dpo_controller")
        return xml_luigi


class GP_MDPOGenerator(BaseGenerator):
    """
    Generates simulation input changes common needed for all GP_MDPO controllers.
=======
        xml_luigi = super().generate_common_defs()
        xml_luigi.attribute_change(".//loop_functions", "label", "depth1_loop_functions")
        return xml_luigi


class GP_DPOGenerator(BaseGenerator):
    """
    Generates simulation input changes common needed for all GP_DPO controllers.
>>>>>>> 2d3ef781
    """

    def __init__(self, *args, **kwargs):
        super().__init__(*args, **kwargs)

<<<<<<< HEAD
=======
    def generate(self):
        """
        Generates all changes to the input file for the simulation (does not save):
        """
        xml_luigi = super().init_sim_defs()
        xml_luigi.tag_change(".//controllers", "__template__", "gp_dpo_controller")
        return xml_luigi


class GP_MDPOGenerator(BaseGenerator):
    """
    Generates simulation input changes common needed for all GP_MDPO controllers.
    """

    def __init__(self, *args, **kwargs):
        super().__init__(*args, **kwargs)

>>>>>>> 2d3ef781
    def generate(self):
        """
        Generates all changes to the input file for the simulation (does not save):
        """
<<<<<<< HEAD
        xml_luigi = super().generate()
=======
        xml_luigi = super().generate_common_defs()
>>>>>>> 2d3ef781
        xml_luigi.tag_change(".//controllers", "__template__", "gp_mdpo_controller")
        return xml_luigi


class OGP_DPOGenerator(BaseGenerator):
    """
    Generates simulation input changes common needed for all OGP_DPO controllers.
    Enables the oracle itself in the loop functions, but does not specify what elements of it are to
    be used; that is left to either manual template configuration or to batch criteria.
    """

    def __init__(self, *args, **kwargs):
        super().__init__(*args, **kwargs)

    def generate(self):
        """
        Generates all changes to the input file for the simulation (does not save):
        """
<<<<<<< HEAD
        xml_luigi = super().generate()
=======
        xml_luigi = super().generate_common_defs()
>>>>>>> 2d3ef781
        xml_luigi.tag_change(".//controllers", "__template__", "ogp_dpo_controller")
        xml_luigi.attribute_change(".//loop_functions/oracle", "enabled", "true")
        return xml_luigi


class OGP_MDPOGenerator(BaseGenerator):
    """
    Generates simulation input changes common needed for all OGP_MDPO controllers.
    Enables the oracle itself in the loop functions, but does not specify what elements of it are to
    be used; that is left to either manual template configuration or to batch criteria.
    """

    def __init__(self, *args, **kwargs):
        super().__init__(*args, **kwargs)

    def generate(self):
        """
        Generates all changes to the input file for the simulation (does not save):
        """
<<<<<<< HEAD
        xml_luigi = super().generate()
=======
        xml_luigi = super().generate_common_defs()
>>>>>>> 2d3ef781
        xml_luigi.tag_change(".//controllers", "__template__", "ogp_mdpo_controller")
        xml_luigi.attribute_change(".//loop_functions/oracle", "enabled", "true")
        return xml_luigi
<|MERGE_RESOLUTION|>--- conflicted
+++ resolved
@@ -1,157 +1,111 @@
-"""
- Copyright 2018 John Harwell, All rights reserved.
-
-  This file is part of SIERRA.
-
-  SIERRA is free software: you can redistribute it and/or modify it under the
-  terms of the GNU General Public License as published by the Free Software
-  Foundation, either version 3 of the License, or (at your option) any later
-  version.
-
-  SIERRA is distributed in the hope that it will be useful, but WITHOUT ANY
-  WARRANTY; without even the implied warranty of MERCHANTABILITY or FITNESS FOR
-  A PARTICULAR PURPOSE.  See the GNU General Public License for more details.
-
-  You should have received a copy of the GNU General Public License along with
-  SIERRA.  If not, see <http://www.gnu.org/licenses/
-"""
-
-from generators.exp_input_generator import ExpInputGenerator
-
-
-class BaseGenerator(ExpInputGenerator):
-    """
-    Generates simulation input changes needed for all depth1 controllers.
-
-    """
-
-    def __init__(self, *args, **kwargs):
-        super().__init__(*args, **kwargs)
-
-<<<<<<< HEAD
-    def generate(self):
-        """
-        Generates all changes to the input file for the simulation (does not save):
-        """
-        xml_luigi = super().generate_common_defs()
-        xml_luigi.attribute_change(".//loop_functions", "label", "depth1_loop_functions")
-        return xml_luigi
-
-
-class GP_DPOGenerator(BaseGenerator):
-    """
-    Generates simulation input changes common needed for all GP_DPO controllers.
-    """
-
-    def __init__(self, *args, **kwargs):
-        super().__init__(*args, **kwargs)
-
-=======
->>>>>>> 2d3ef781
-    def generate(self):
-        """
-        Generates all changes to the input file for the simulation (does not save):
-        """
-<<<<<<< HEAD
-        xml_luigi = super().generate()
-        xml_luigi.tag_change(".//controllers", "__template__", "gp_dpo_controller")
-        return xml_luigi
-
-
-class GP_MDPOGenerator(BaseGenerator):
-    """
-    Generates simulation input changes common needed for all GP_MDPO controllers.
-=======
-        xml_luigi = super().generate_common_defs()
-        xml_luigi.attribute_change(".//loop_functions", "label", "depth1_loop_functions")
-        return xml_luigi
-
-
-class GP_DPOGenerator(BaseGenerator):
-    """
-    Generates simulation input changes common needed for all GP_DPO controllers.
->>>>>>> 2d3ef781
-    """
-
-    def __init__(self, *args, **kwargs):
-        super().__init__(*args, **kwargs)
-
-<<<<<<< HEAD
-=======
-    def generate(self):
-        """
-        Generates all changes to the input file for the simulation (does not save):
-        """
-        xml_luigi = super().init_sim_defs()
-        xml_luigi.tag_change(".//controllers", "__template__", "gp_dpo_controller")
-        return xml_luigi
-
-
-class GP_MDPOGenerator(BaseGenerator):
-    """
-    Generates simulation input changes common needed for all GP_MDPO controllers.
-    """
-
-    def __init__(self, *args, **kwargs):
-        super().__init__(*args, **kwargs)
-
->>>>>>> 2d3ef781
-    def generate(self):
-        """
-        Generates all changes to the input file for the simulation (does not save):
-        """
-<<<<<<< HEAD
-        xml_luigi = super().generate()
-=======
-        xml_luigi = super().generate_common_defs()
->>>>>>> 2d3ef781
-        xml_luigi.tag_change(".//controllers", "__template__", "gp_mdpo_controller")
-        return xml_luigi
-
-
-class OGP_DPOGenerator(BaseGenerator):
-    """
-    Generates simulation input changes common needed for all OGP_DPO controllers.
-    Enables the oracle itself in the loop functions, but does not specify what elements of it are to
-    be used; that is left to either manual template configuration or to batch criteria.
-    """
-
-    def __init__(self, *args, **kwargs):
-        super().__init__(*args, **kwargs)
-
-    def generate(self):
-        """
-        Generates all changes to the input file for the simulation (does not save):
-        """
-<<<<<<< HEAD
-        xml_luigi = super().generate()
-=======
-        xml_luigi = super().generate_common_defs()
->>>>>>> 2d3ef781
-        xml_luigi.tag_change(".//controllers", "__template__", "ogp_dpo_controller")
-        xml_luigi.attribute_change(".//loop_functions/oracle", "enabled", "true")
-        return xml_luigi
-
-
-class OGP_MDPOGenerator(BaseGenerator):
-    """
-    Generates simulation input changes common needed for all OGP_MDPO controllers.
-    Enables the oracle itself in the loop functions, but does not specify what elements of it are to
-    be used; that is left to either manual template configuration or to batch criteria.
-    """
-
-    def __init__(self, *args, **kwargs):
-        super().__init__(*args, **kwargs)
-
-    def generate(self):
-        """
-        Generates all changes to the input file for the simulation (does not save):
-        """
-<<<<<<< HEAD
-        xml_luigi = super().generate()
-=======
-        xml_luigi = super().generate_common_defs()
->>>>>>> 2d3ef781
-        xml_luigi.tag_change(".//controllers", "__template__", "ogp_mdpo_controller")
-        xml_luigi.attribute_change(".//loop_functions/oracle", "enabled", "true")
-        return xml_luigi
+"""
+ Copyright 2018 John Harwell, All rights reserved.
+
+  This file is part of SIERRA.
+
+  SIERRA is free software: you can redistribute it and/or modify it under the
+  terms of the GNU General Public License as published by the Free Software
+  Foundation, either version 3 of the License, or (at your option) any later
+  version.
+
+  SIERRA is distributed in the hope that it will be useful, but WITHOUT ANY
+  WARRANTY; without even the implied warranty of MERCHANTABILITY or FITNESS FOR
+  A PARTICULAR PURPOSE.  See the GNU General Public License for more details.
+
+  You should have received a copy of the GNU General Public License along with
+  SIERRA.  If not, see <http://www.gnu.org/licenses/
+"""
+
+from generators.exp_input_generator import ExpInputGenerator
+
+
+class BaseGenerator(ExpInputGenerator):
+    """
+    Generates simulation input changes needed for all depth1 controllers.
+
+    """
+
+    def __init__(self, *args, **kwargs):
+        super().__init__(*args, **kwargs)
+
+    def generate(self):
+        """
+        Generates all changes to the input file for the simulation (does not save):
+        """
+        xml_luigi = super().generate_common_defs()
+        xml_luigi.attribute_change(".//loop_functions", "label", "depth1_loop_functions")
+        return xml_luigi
+
+
+class GP_DPOGenerator(BaseGenerator):
+    """
+    Generates simulation input changes common needed for all GP_DPO controllers.
+    """
+
+    def __init__(self, *args, **kwargs):
+        super().__init__(*args, **kwargs)
+
+    def generate(self):
+        """
+        Generates all changes to the input file for the simulation (does not save):
+        """
+        xml_luigi = super().init_sim_defs()
+        xml_luigi.tag_change(".//controllers", "__template__", "gp_dpo_controller")
+        return xml_luigi
+
+
+class GP_MDPOGenerator(BaseGenerator):
+    """
+    Generates simulation input changes common needed for all GP_MDPO controllers.
+    """
+
+    def __init__(self, *args, **kwargs):
+        super().__init__(*args, **kwargs)
+
+    def generate(self):
+        """
+        Generates all changes to the input file for the simulation (does not save):
+        """
+        xml_luigi = super().generate_common_defs()
+        xml_luigi.tag_change(".//controllers", "__template__", "gp_mdpo_controller")
+        return xml_luigi
+
+
+class OGP_DPOGenerator(BaseGenerator):
+    """
+    Generates simulation input changes common needed for all OGP_DPO controllers.
+    Enables the oracle itself in the loop functions, but does not specify what elements of it are to
+    be used; that is left to either manual template configuration or to batch criteria.
+    """
+
+    def __init__(self, *args, **kwargs):
+        super().__init__(*args, **kwargs)
+
+    def generate(self):
+        """
+        Generates all changes to the input file for the simulation (does not save):
+        """
+        xml_luigi = super().generate_common_defs()
+        xml_luigi.tag_change(".//controllers", "__template__", "ogp_dpo_controller")
+        xml_luigi.attribute_change(".//loop_functions/oracle", "enabled", "true")
+        return xml_luigi
+
+
+class OGP_MDPOGenerator(BaseGenerator):
+    """
+    Generates simulation input changes common needed for all OGP_MDPO controllers.
+    Enables the oracle itself in the loop functions, but does not specify what elements of it are to
+    be used; that is left to either manual template configuration or to batch criteria.
+    """
+
+    def __init__(self, *args, **kwargs):
+        super().__init__(*args, **kwargs)
+
+    def generate(self):
+        """
+        Generates all changes to the input file for the simulation (does not save):
+        """
+        xml_luigi = super().generate_common_defs()
+        xml_luigi.tag_change(".//controllers", "__template__", "ogp_mdpo_controller")
+        xml_luigi.attribute_change(".//loop_functions/oracle", "enabled", "true")
+        return xml_luigi