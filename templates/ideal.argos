--- conflicted
+++ resolved
@@ -199,16 +199,10 @@
         <append
             output_interval="1000"
             block_acq_counts="block-acq-counts"
-<<<<<<< HEAD
-            fsm_collision_counts="fsm-collision-counts"
-            block_transport="block-transport"
-            block_manipulation="block-manipulation"
-=======
             fsm_interference_counts="fsm-interference-counts"
             block_transport="block-transport"
             block_manipulation="block-manipulation"
             fsm_movement='fsm-movement'
->>>>>>> b1e47d37
             cache_acq_counts="cache-acq-counts"
             cache_utilization="cache-utilization"
             cache_lifecycle="cache-lifecycle"
@@ -225,22 +219,6 @@
             task_tab_harvester="task-tab-harvester"
             task_distribution="task-distribution"
             perception_dpo="perception-dpo"
-<<<<<<< HEAD
-            perception_mdpo="perception-mdpo"
-            swarm_convergence="swarm-convergence"
-            tv_population="tv-population"
-            tv_environment="tv-environment"/>
-
-        <create output_interval="10"
-                block_acq_locs="block-acq-locs"
-                fsm_collision_locs="fsm-collision-locs"
-                block_acq_explore_locs="block-acq-explore-locs"
-                cache_acq_locs="cache-acq-locs"
-                cache_acq_explore_locs="cache-acq-explore-locs"
-                cache_acq_vector_locs="cache-acq-vector-locs"
-                cache_locations="cache-locations"
-                swarm_dist2D_pos="swarm-dist-pos2D"/>
-=======
             tv_population="tv-population"
             tv_environment="tv-environment"/>
 
@@ -253,7 +231,6 @@
                   cache_acq_vector_locs2D="cache-acq-vector-locs2D"
                   cache_locations="cache-locations"
                   swarm_dist2D_pos="swarm-dist-pos2D"/>
->>>>>>> b1e47d37
       </metrics>
     </output>
     <temporal_variance>
@@ -295,11 +272,7 @@
             arena_resolution="0.2"
             dist_type="single_source">
           <manifest
-<<<<<<< HEAD
-              n_cube="40"
-=======
               n_cube="64"
->>>>>>> b1e47d37
               n_ramp="0"
               unit_dim="0.2"
               />
