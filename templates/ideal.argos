<?xml version="1.0" ?>

<argos-configuration>

  <!-- ************************* -->
  <!-- * General configuration * -->
  <!-- ************************* -->
  <framework>
    <system threads="0"
            method="balance_quantity"/>
    <experiment length="10000"
                ticks_per_second="5"
                random_seed="123" />
  </framework>
  <!-- *************** -->
  <!-- * Controllers * -->
  <!-- *************** -->
  <controllers>

    <__template__ id="ffc"
                  library="libfordyca">
      <actuators>
        <differential_steering implementation="default" />
        <leds implementation="default" medium="leds" />
        <range_and_bearing implementation="default" />
      </actuators>
      <sensors>
        <footbot_proximity implementation="default" show_rays="true" />
        <footbot_light implementation="rot_z_only" show_rays="false" />
        <footbot_motor_ground implementation="rot_z_only" />
        <range_and_bearing implementation="medium" medium="rab" />
        <battery implementation="default" />
      </sensors>
      <params>
        <output>
          <sim output_root="output"
               output_dir="__current_date__"
               />
        </output>
        <perception>
          <grid resolution="0.2"
                size="12, 6, 2"/>
          <pheromone rho="0.00001"
                     repeat_deposit="false"/>
        </perception>
        <task_executive
            update_exec_ests="true"
            update_interface_ests="true"
            tab_init_method="max_depth"
            />
        <task_allocation>
          <task_abort>
            <src_sigmoid_sel
                input_src="exec">
              <sigmoid_sel
                  method="">
                <sigmoid reactivity="8"
                         offset="3"
                         gamma="1.0"/>
              </sigmoid_sel>
              </src_sigmoid_sel>
          </task_abort>
          <task_partition
              always_partition="false"
              never_partition="false">
            <src_sigmoid_sel
                input_src="exec">
              <sigmoid_sel
                  method="pini2011">
                <sigmoid
                    reactivity="6"
                    offset="1.0"
                    gamma="1.0"/>
              </sigmoid_sel>
            </src_sigmoid_sel>
          </task_partition>
          <subtask_sel>
            <src_sigmoid_sel
                input_src="exec">
              <sigmoid_sel
                  method="harwell2018">
                <sigmoid
                    reactivity="8"
                    offset="1.25"
                    gamma="1.0"/>
              </sigmoid_sel>
            </src_sigmoid_sel>
          </subtask_sel>
          <task_exec_estimates
              seed_enabled="true"
              generalist="20000:40000"
              collector="10000:20000"
              harvester="10000:20000"
              cache_starter="10000:20000"
              cache_finisher="10000:20000"
              cache_collector="10000:20000"
              cache_transferer="10000:20000">
            <ema alpha="0.8"/>
          </task_exec_estimates>
          <tab_sel>
            <src_sigmoid_sel
                input_src="exec">
              <sigmoid_sel
                  method="harwell2019">
                <sigmoid
                    reactivity="4"
                    offset="1.0"
                    gamma="1.0"/>
              </sigmoid_sel>
            </src_sigmoid_sel>
          </tab_sel>
        </task_allocation>
        <block_selection_matrix
              nest="2.0, 3">
              <block_priorities
                  cube="1.0"
                  ramp="1.0"
                  />
        </block_selection_matrix>
        <cache_selection_matrix
            cache_prox_dist="1.6"
            nest_prox_dist="3.0"
            block_prox_dist="1.0"
            cluster_prox_dist="1.0"
            site_xrange="2:10"
            site_yrange="2.5:3"
            />
        <sensing
            los_dim="0.4">
          <proximity_sensor angle_range="-1.1:1.1"
                            delta="0.0001" />
        </sensing>
        <actuation>
      	          <steering2D>
            <avoidance_force lookahead="0.5"
                             max="8"/>
            <arrival_force slowing_radius="0.2"
                           slowing_speed_min="1.0"
                           max="8"/>
            <polar_force max="8"/>
            <wander_force circle_distance="4.0"
                          circle_radius="100.0"
                          max_angle_delta="5"
                          max="9"
                          interval="1"
                          normal_dist="false"/>
            <phototaxis_force max="8"/>
          </steering2D>

          <differential_drive soft_turn_max="15"
                              max_speed="10.0" />
        </actuation>
        <visualization robot_id="true"
                       robot_los="false"
                       robot_task="true"
                       block_id="false"
                       />
      </params>
    </__template__>

  </controllers>

  <!-- ****************** -->
  <!-- * Loop functions * -->
  <!-- ****************** -->
  <loop_functions library="libfordyca"
                  label="depth2_loop_functions">
    <battery
        power_station_amount="0"
        power_station_size="1"
        power_station_distrubtion="normal"/>
    <output>
      <sim output_root="output"
           output_dir="__current_date__"
           />
      <metrics
          output_dir="metrics"
          fsm_collision_fname="fsm-collision.csv"
          fsm_movement_fname="fsm-movement.csv"
          block_acquisition_fname="block-acquisition.csv"
          block_transport_fname="block-transport.csv"
          block_manipulation_fname="block-manipulation.csv"
          cache_acquisition_fname="cache-acquisition.csv"
          cache_utilization_fname="cache-utilization.csv"
          cache_lifecycle_fname="cache-lifecycle.csv"
          cache_locations_fname="cache-locations.csv"
          task_execution_generalist_fname="task-execution-generalist.csv"
          task_execution_collector_fname="task-execution-collector.csv"
          task_execution_harvester_fname="task-execution-harvester.csv"
          task_execution_cache_starter_fname="task-execution-cache_starter.csv"
          task_execution_cache_finisher_fname="task-execution-cache_finisher.csv"
          task_execution_cache_transferer_fname="task-execution-cache_transferer.csv"
          task_execution_cache_collector_fname="task-execution-cache_collector.csv"
          task_tab_generalist_fname="task-tab-generalist.csv"
          task_tab_collector_fname="task-tab-collector.csv"
          task_tab_harvester_fname="task-tab-harvester.csv"
          task_distribution_fname="task-distribution.csv"
          perception_world_model_fname="perception-world-model.csv"
          arena_robot_occupancy_fname="arena-robot-occupancy.csv"
<<<<<<< HEAD
          swarm_convergence_fname="swarm-convpergence.csv"
=======
          swarm_convergence_fname="swarm-convergence.csv"
>>>>>>> f9754fd4
          loop_temporal_variance_fname="loop-temporal-variance.csv"
          collect_interval="1000">
          </metrics>
    </output>
    <convergence
<<<<<<< HEAD
        n_threads="0">
=======
        n_threads="0"
        epsilon="0.5">
>>>>>>> f9754fd4
      <positional_entropy
          enable="false"
          horizon="0:13.41"
          horizon_delta="1.34"/>
<<<<<<< HEAD
      <interactivity enable="false"/>
      <angular_order enable="false"/>
=======
      <interactivity enable="true"/>
      <angular_order enable="true"/>
      <task_dist_entropy enable="true"/>
>>>>>>> f9754fd4
    </convergence>
    <oracle
        enabled="false"
        task_exec_est="false"
        task_interface_est="false"
        />
    <temporal_variance>
      <blocks>
        <manipulation_penalty>
          <waveform
              type="Null"
              frequency="0.01"
              amplitude="50"
              offset="50"
              phase="0"/>
        </manipulation_penalty>
        <carry_throttle>
          <waveform
              type="Null"
              frequency="100"
              amplitude="0.4"
              offset="0.1"
              phase="0"/>
        </carry_throttle>
      </blocks>
      <caches>
        <usage_penalty>
          <waveform
              type="Null"
              frequency="100"
              amplitude="500"
              offset="10"
              phase="0"/>
        </usage_penalty>
      </caches>
    </temporal_variance>

    <arena_map>
      <grid resolution="0.2"
            size="12, 6, 2"/>
      <blocks>
        <distribution
            arena_resolution="0.2"
            dist_type="single_source">
          <powerlaw
              pwr_min="0"
              pwr_max="3"
              n_clusters="15"
              />
          <manifest
              n_cube="25"
              n_ramp="0"
              unit_dim="0.2"
              />
        </distribution>
      </blocks>
      <nest size="1.0, 4.0" center="2, 3" />
    </arena_map>
    <caches dimension="0.8">
      <static enable="true"
              size="2"
              respawn_scale_factor="0.05"/>
      <dynamic enable="true"
               min_dist="0.8"
               min_blocks="2"
               robot_drop_only="true"/>

    </caches>

    <visualization robot_id="true"
                   robot_los="true"
                   robot_task="true"
                   block_id="false"
                   />
  </loop_functions>

  <!-- *********************** -->
  <!-- * Arena configuration * -->
  <!-- *********************** -->
  <arena size="12, 6, 2" center="6,3,1">

    <floor id="floor"
           source="loop_functions"
           pixels_per_meter="50" />

    <box id="wall_north" size="12,0.1,0.5" movable="false">
      <body position="6,6,0" orientation="0,0,0" />
    </box>
    <box id="wall_south" size="12,0.1,0.5" movable="false">
      <body position="6,0,0" orientation="0,0,0" />
    </box>
    <box id="wall_east" size="0.1,6,0.5" movable="false">
      <body position="12,3,0" orientation="0,0,0" />
    </box>
    <box id="wall_west" size="0.1,6,0.5" movable="false">
      <body position="0,3,0" orientation="0,0,0" />
    </box>

    <distribute>
      <position method="uniform" min="1,1,0" max="10,5,0" />
      <orientation method="uniform" min="0,0,0" max="360,0,0" />
      <entity quantity="16" max_trials="1000">
        <foot-bot id="fb">
          <controller config="ffc" />
          <battery model= "time_motion"/>
        </foot-bot>
      </entity>
    </distribute>

  </arena>

  <!-- ******************* -->
  <!-- * Physics engines * -->
  <!-- ******************* -->
  <physics_engines>
    <dynamics2d id="dyn2d" />
  </physics_engines>

  <!-- ********* -->
  <!-- * Media * -->
  <!-- ********* -->
  <media>
    <range_and_bearing id="rab" />
    <led id="leds"/>
  </media>

  <!-- ****************** -->
  <!-- * Visualization * -->
  <!-- ****************** -->
  <visualization>
    <qt-opengl>
      <camera>
        <placement idx="0"
                   position="5,2.5,6"
                   look_at="5,2.5,0"
                   lens_focal_length="20"
                   up="0,1,0"
                   />
      </camera>
      <user_functions label="stateful_foraging_qt_user_functions" />
    </qt-opengl>
  </visualization>

</argos-configuration><|MERGE_RESOLUTION|>--- conflicted
+++ resolved
@@ -197,34 +197,21 @@
           task_distribution_fname="task-distribution.csv"
           perception_world_model_fname="perception-world-model.csv"
           arena_robot_occupancy_fname="arena-robot-occupancy.csv"
-<<<<<<< HEAD
-          swarm_convergence_fname="swarm-convpergence.csv"
-=======
           swarm_convergence_fname="swarm-convergence.csv"
->>>>>>> f9754fd4
           loop_temporal_variance_fname="loop-temporal-variance.csv"
           collect_interval="1000">
           </metrics>
     </output>
     <convergence
-<<<<<<< HEAD
-        n_threads="0">
-=======
         n_threads="0"
         epsilon="0.5">
->>>>>>> f9754fd4
       <positional_entropy
-          enable="false"
+          enable="true"
           horizon="0:13.41"
           horizon_delta="1.34"/>
-<<<<<<< HEAD
-      <interactivity enable="false"/>
-      <angular_order enable="false"/>
-=======
       <interactivity enable="true"/>
       <angular_order enable="true"/>
       <task_dist_entropy enable="true"/>
->>>>>>> f9754fd4
     </convergence>
     <oracle
         enabled="false"
